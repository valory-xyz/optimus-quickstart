# -*- coding: utf-8 -*-
# ------------------------------------------------------------------------------
#
#   Copyright 2024 Valory AG
#
#   Licensed under the Apache License, Version 2.0 (the "License");
#   you may not use this file except in compliance with the License.
#   You may obtain a copy of the License at
#
#       http://www.apache.org/licenses/LICENSE-2.0
#
#   Unless required by applicable law or agreed to in writing, software
#   distributed under the License is distributed on an "AS IS" BASIS,
#   WITHOUT WARRANTIES OR CONDITIONS OF ANY KIND, either express or implied.
#   See the License for the specific language governing permissions and
#   limitations under the License.
#
# ------------------------------------------------------------------------------
"""Optimus Quickstart script."""

import getpass
import json
import os
import sys
import time
import typing as t
import math
from dataclasses import dataclass
from pathlib import Path
from decimal import Decimal, ROUND_UP

import requests
import yaml
from aea.crypto.base import LedgerApi
from aea_ledger_ethereum import EthereumApi, EIP1559, get_base_fee_multiplier
from dotenv import load_dotenv
from eth_utils import to_wei
from halo import Halo
from termcolor import colored
from web3 import Web3
from web3.types import Wei, TxParams

from operate.account.user import UserAccount
from operate.cli import OperateApp
from operate.ledger.profiles import OLAS, STAKING
from operate.resource import LocalResource, deserialize
from operate.services.manage import ServiceManager
from operate.services.service import Service
from operate.types import (
    LedgerType,
    ServiceTemplate,
    ConfigurationTemplate,
    FundRequirementsTemplate, ChainType, OnChainState,
)

load_dotenv()

SUGGESTED_TOP_UP_DEFAULT = 1_000_000_000_000_000
SUGGESTED_SAFE_TOP_UP_DEFAULT = 5_000_000_000_000_000
MASTER_WALLET_MIMIMUM_BALANCE = 6_001_000_000_000_000
COST_OF_BOND = 1
COST_OF_BOND_STAKING = 2 * 10 ** 19
STAKED_BONDING_TOKEN = "OLAS"
<<<<<<< HEAD
INITIAL_FUNDS_REQUIREMENT = {"USDC": 15_000_000, "ETH": 7_000_000_000_000_000}
=======
INITIAL_FUNDS_REQUIREMENT = {"USDC": 15_000_000, "ETH": 6_000_000_000_000_000}
>>>>>>> a7e65d2a
USDC_ADDRESS = "0xA0b86991c6218b36c1d19D4a2e9Eb0cE3606eB48"
WARNING_ICON = colored('\u26A0', 'yellow')
OPERATE_HOME = Path.cwd() / ".optimus"
DEFAULT_MIN_SWAP_AMOUNT_THRESHOLD = 15
<<<<<<< HEAD

CHAIN_ID_TO_METADATA = {
    10: {
        "name": "Optimism",
        "token": "ETH",
        "usdcRequired": False,
        "firstTimeTopUp": SUGGESTED_TOP_UP_DEFAULT * 5,
        "operationalFundReq": SUGGESTED_TOP_UP_DEFAULT * 3,
=======
DEFAULT_CHAINS = ["optimism","base"]
STAKING_CHAINS = ["optimism"]
DEFAULT_START_CHAIN = "Ethereum Mainnet"
CHAIN_ID_TO_METADATA = {
    1: {
        "name": "Ethereum Mainnet",
        "token": "ETH",
        "native_token_balance": MASTER_WALLET_MIMIMUM_BALANCE,
        "usdcRequired": True,
        "initialFundsRequirement": SUGGESTED_TOP_UP_DEFAULT * 10,
        "operationalFundReq": SUGGESTED_TOP_UP_DEFAULT * 10 * 2,
>>>>>>> a7e65d2a
        "gasParams": {
            # this means default values will be used
            "MAX_PRIORITY_FEE_PER_GAS": "",
            "MAX_FEE_PER_GAS": "",
        }
    },
<<<<<<< HEAD
    8453: {
        "name": "Base",
        "token": "ETH",
        "firstTimeTopUp": SUGGESTED_TOP_UP_DEFAULT * 5,
        "operationalFundReq": SUGGESTED_TOP_UP_DEFAULT * 3,
        "usdcRequired": False,
=======
    10: {
        "name": "Optimism",
        "token": "ETH",
        "usdcRequired": False,
        "initialFundsRequirement": 0,
        "operationalFundReq": SUGGESTED_TOP_UP_DEFAULT * 5,
>>>>>>> a7e65d2a
        "gasParams": {
            # this means default values will be used
            "MAX_PRIORITY_FEE_PER_GAS": "",
            "MAX_FEE_PER_GAS": "",
        }
    },
<<<<<<< HEAD
    34443: {
        "name": "Mode",
        "token": "ETH",
        "firstTimeTopUp": SUGGESTED_TOP_UP_DEFAULT * 5,
        "operationalFundReq": SUGGESTED_TOP_UP_DEFAULT * 3,
        "usdcRequired": False,
         "gasParams": {
            # this means default values will be used
            "MAX_PRIORITY_FEE_PER_GAS": "",
            "MAX_FEE_PER_GAS": "",
        }
    },
    1: {
        "name": "Ethereum Mainnet",
        "token": "ETH",
        "native_token_balance": MASTER_WALLET_MIMIMUM_BALANCE,
        "usdcRequired": True,
        "firstTimeTopUp": SUGGESTED_TOP_UP_DEFAULT * 10,
        "operationalFundReq": SUGGESTED_TOP_UP_DEFAULT * 10,
        "gasParams": {
            # this means default values will be used
           "MAX_PRIORITY_FEE_PER_GAS": "",
=======
    8453: {
        "name": "Base",
        "token": "ETH",
        "initialFundsRequirement": 0,
        "operationalFundReq": SUGGESTED_TOP_UP_DEFAULT * 5,
        "usdcRequired": False,
        "gasParams": {
            # this means default values will be used
            "MAX_PRIORITY_FEE_PER_GAS": "",
>>>>>>> a7e65d2a
            "MAX_FEE_PER_GAS": "",
        }
    },
}


def estimate_priority_fee(
    web3_object: Web3,
    block_number: int,
    default_priority_fee: t.Optional[int],
    fee_history_blocks: int,
    fee_history_percentile: int,
    priority_fee_increase_boundary: int,
) -> t.Optional[int]:
    """Estimate priority fee from base fee."""

    if default_priority_fee is not None:
        return default_priority_fee

    fee_history = web3_object.eth.fee_history(
        fee_history_blocks, block_number, [fee_history_percentile]  # type: ignore
    )

    # This is going to break if more percentiles are introduced in the future,
    # i.e., `fee_history_percentile` param becomes a `List[int]`.
    rewards = sorted([reward[0] for reward in fee_history.get("reward", []) if reward[0] > 0])
    if len(rewards) == 0:
        return None

    # Calculate percentage increases from between ordered list of fees
    percentage_increases = [
        ((j - i) / i) * 100 if i != 0 else 0 for i, j in zip(rewards[:-1], rewards[1:])
    ]
    highest_increase = max(*percentage_increases)
    highest_increase_index = percentage_increases.index(highest_increase)

    values = rewards.copy()
    # If we have big increase in value, we could be considering "outliers" in our estimate
    # Skip the low elements and take a new median
    if (
        highest_increase > priority_fee_increase_boundary
        and highest_increase_index >= len(values) // 2
    ):
        values = values[highest_increase_index:]

    return values[len(values) // 2]


@dataclass
class OptimusConfig(LocalResource):
    """Local configuration."""

    path: Path
    optimism_rpc: t.Optional[str] = None
    ethereum_rpc: t.Optional[str] = None
    base_rpc: t.Optional[str] = None
<<<<<<< HEAD
    mode_rpc: t.Optional[str] = None
=======
>>>>>>> a7e65d2a
    tenderly_access_key: t.Optional[str] = None
    tenderly_account_slug: t.Optional[str] = None
    tenderly_project_slug: t.Optional[str] = None
    coingecko_api_key: t.Optional[str] = None
    min_swap_amount_threshold: t.Optional[int] = None
    password_migrated: t.Optional[bool] = None
    use_staking: t.Optional[bool] = None
<<<<<<< HEAD
=======
    allowed_chains: t.Optional[list[str]] = None
>>>>>>> a7e65d2a

    @classmethod
    def from_json(cls, obj: t.Dict) -> "LocalResource":
        """Load LocalResource from json."""
        kwargs = {}
        for pname, ptype in cls.__annotations__.items():
            if pname.startswith("_"):
                continue

            # allow for optional types
            is_optional_type = t.get_origin(ptype) is t.Union and type(None) in t.get_args(ptype)
            value = obj.get(pname, None)
            if is_optional_type and value is None:
                continue

            kwargs[pname] = deserialize(obj=obj[pname], otype=ptype)
        return cls(**kwargs)



def print_box(text: str, margin: int = 1, character: str = '=') -> None:
    """Print text centered within a box."""

    lines = text.split('\n')
    text_length = max(len(line) for line in lines)
    length = text_length + 2 * margin

    border = character * length
    margin_str = ' ' * margin

    print(border)
    print(f"{margin_str}{text}{margin_str}")
    print(border)
    print()


def print_title(text: str) -> None:
    """Print title."""
    print()
    print_box(text, 4, '=')


def print_section(text: str) -> None:
    """Print section."""
    print_box(text, 1, '-')


def wei_to_unit(wei: int) -> float:
    """Convert Wei to unit."""
    return wei / 1e18


def wei_to_token(wei: int, token: str = "xDAI") -> str:
    """Convert Wei to token."""
    return f"{wei_to_unit(wei):.6f} {token}"


def ask_confirm_password() -> str:
    password = getpass.getpass("Please enter a password: ")
    confirm_password = getpass.getpass("Please confirm your password: ")

    if password == confirm_password:
        return password
    else:
        print("Passwords do not match. Terminating.")
        sys.exit(1)


def check_rpc(rpc_url: str) -> None:
    spinner = Halo(text=f"Checking RPC...", spinner="dots")
    spinner.start()

    rpc_data = {
        "jsonrpc": "2.0",
        "method": "eth_newFilter",
        "params": ["invalid"],
        "id": 1
    }

    try:
        response = requests.post(
            rpc_url,
            json=rpc_data,
            headers={"Content-Type": "application/json"}
        )
        response.raise_for_status()
        rpc_response = response.json()
    except Exception as e:
        print("Error: Failed to send RPC request:", e)
        sys.exit(1)

    rcp_error_message = rpc_response.get("error", {}).get("message", "Exception processing RCP response")

    if rcp_error_message == "Exception processing RCP response":
        print("Error: The received RCP response is malformed. Please verify the RPC address and/or RCP behavior.")
        print("  Received response:")
        print("  ", rpc_response)
        print("")
        print("Terminating script.")
        sys.exit(1)
    elif rcp_error_message == "Out of requests":
        print("Error: The provided RCP is out of requests.")
        print("Terminating script.")
        sys.exit(1)
    elif rcp_error_message == "The method eth_newFilter does not exist/is not available":
        print("Error: The provided RPC does not support 'eth_newFilter'.")
        print("Terminating script.")
        sys.exit(1)
    elif rcp_error_message == "invalid params":
        spinner.succeed("RPC checks passed.")
    else:
        print("Error: Unknown RCP error.")
        print("  Received response:")
        print("  ", rpc_response)
        print("")
        print("Terminating script.")
        sys.exit(1)


def get_local_config() -> OptimusConfig:
    """Get local optimus configuration."""
    path = OPERATE_HOME / "local_config.json"
    if path.exists():
        optimus_config = OptimusConfig.load(path)
    else:
        optimus_config = OptimusConfig(path)

    print_section("API Key Configuration")

    if optimus_config.ethereum_rpc is None:
        optimus_config.ethereum_rpc = input("Please enter an Ethereum RPC URL: ")

    if optimus_config.optimism_rpc is None:
        optimus_config.optimism_rpc = input("Please enter an Optimism RPC URL: ")

    if optimus_config.base_rpc is None:
        optimus_config.base_rpc = input("Please enter a Base RPC URL: ")

<<<<<<< HEAD
    if optimus_config.mode_rpc is None:
        optimus_config.mode_rpc = input("Please enter a Mode RPC URL: ")

=======
>>>>>>> a7e65d2a
    if optimus_config.tenderly_access_key is None:
        optimus_config.tenderly_access_key = input(
            "Please enter your Tenderly API Key. Get one at https://dashboard.tenderly.co/: "
        )

    if optimus_config.tenderly_account_slug is None:
        optimus_config.tenderly_account_slug = input(
            "Please enter your Tenderly Account Slug: "
        )

    if optimus_config.tenderly_project_slug is None:
        optimus_config.tenderly_project_slug = input(
            "Please enter your Tenderly Project Slug: "
        )

    if optimus_config.coingecko_api_key is None:
        optimus_config.coingecko_api_key = input(
            "Please enter your CoinGecko API Key. Get one at https://www.coingecko.com/: "
        )

    if optimus_config.min_swap_amount_threshold is None:
        update_min_swap = input(f"Do you want to update the minimum swap amount threshold (set to {DEFAULT_MIN_SWAP_AMOUNT_THRESHOLD} USD)? (y/n): ").lower() == 'y'
        if update_min_swap:
            while True:
                user_input = input(
                    f"Please enter the minimum swap amount threshold (at least {DEFAULT_MIN_SWAP_AMOUNT_THRESHOLD} USD): "
                )
                min_swap_amount = user_input
                if not min_swap_amount.isdigit():
                    print("Error: Please enter a valid integer.")
                    continue
                
                if int(min_swap_amount) >= DEFAULT_MIN_SWAP_AMOUNT_THRESHOLD:
                    optimus_config.min_swap_amount_threshold = min_swap_amount
                    break
                else:
                    print(f"Error: The minimum swap amount must be at least {DEFAULT_MIN_SWAP_AMOUNT_THRESHOLD} USD.")
        else:
            optimus_config.min_swap_amount_threshold = str(DEFAULT_MIN_SWAP_AMOUNT_THRESHOLD)

    if optimus_config.password_migrated is None:
        optimus_config.password_migrated = False

    if optimus_config.use_staking is None:
        optimus_config.use_staking = input("Do you want to stake your service? (y/n): ").lower() == 'y'

<<<<<<< HEAD
=======
    if optimus_config.allowed_chains is None:
        update_chains = input("Do you want to restrict the operability to specific chains? (y/n): ").lower() == 'y'
        if update_chains:
            allowed_chains = []
            for chain in DEFAULT_CHAINS:
                if chain in STAKING_CHAINS:
                    allowed_chains.append(chain)
                    continue      
                operate_on_chain = input(f"Do you wish the service to operate on {chain}? (y/n): ").lower() == 'y'
                if operate_on_chain:
                    allowed_chains.append(chain)

            optimus_config.allowed_chains = allowed_chains
        else:
            optimus_config.allowed_chains = DEFAULT_CHAINS
            

>>>>>>> a7e65d2a
    optimus_config.store()
    return optimus_config


def apply_env_vars(env_vars: t.Dict[str, str]) -> None:
    """Apply environment variables."""
    for key, value in env_vars.items():
        if value is not None:
            os.environ[key] = value

def handle_password_migration(operate: OperateApp, config: OptimusConfig) -> t.Optional[str]:
    """Handle password migration."""
    if not config.password_migrated:
        print("Add password...")
        old_password, new_password = "12345", ask_confirm_password()
        operate.user_account.update(old_password, new_password)
        if operate.wallet_manager.exists(LedgerType.ETHEREUM):
            operate.password = old_password
            wallet = operate.wallet_manager.load(LedgerType.ETHEREUM)
            wallet.crypto.dump(str(wallet.key_path), password=new_password)
            wallet.password = new_password
            wallet.store()

        config.password_migrated = True
        config.store()
        return new_password
    return None


def get_service_template(config: OptimusConfig) -> ServiceTemplate:
    """Get the service template"""
    return ServiceTemplate({
        "name": "Optimus",
<<<<<<< HEAD
        "hash": "bafybeicyi4htfakt6tkuxxyb3frj3jbecptkfkb4cuzh5iwpyns722gooa",
=======
        "hash": "bafybeidlfxklqbwrba5xdbigchkl5dcqcrlpzbrkem62jbzr5yghwe7tgu",
>>>>>>> a7e65d2a

        "description": "Optimus",
        "image": "https://gateway.autonolas.tech/ipfs/bafybeiaakdeconw7j5z76fgghfdjmsr6tzejotxcwnvmp3nroaw3glgyve",
        "service_version": 'v0.18.1',
        "home_chain_id": "10",
        "configurations": {
            "1": ConfigurationTemplate(
                {
                    "staking_program_id": "optimus_alpha",
                    "rpc": config.ethereum_rpc,
<<<<<<< HEAD
                    "nft": "bafybeifrozusw4yujcjzmlaufm4tsj5xgibw6bfe6pgsnm5jcv7gw7zyce",
=======
                    "nft": "bafybeiaakdeconw7j5z76fgghfdjmsr6tzejotxcwnvmp3nroaw3glgyve",
>>>>>>> a7e65d2a
                    "cost_of_bond": COST_OF_BOND,
                    "threshold": 1,
                    "use_staking": False,
                    "fund_requirements": FundRequirementsTemplate(
                        {
                            "agent": SUGGESTED_TOP_UP_DEFAULT * 5,
                            "safe": 0,
                        }
                    ),
                }
            ),
            "10": ConfigurationTemplate(
                {
                    "staking_program_id": "optimus_alpha",
                    "rpc": config.optimism_rpc,
                    "nft": "bafybeiaakdeconw7j5z76fgghfdjmsr6tzejotxcwnvmp3nroaw3glgyve",
                    "cost_of_bond": COST_OF_BOND_STAKING,
                    "threshold": 1,
                    "use_staking": config.use_staking,
                    "fund_requirements": FundRequirementsTemplate(
                        {
<<<<<<< HEAD
                            "agent": SUGGESTED_TOP_UP_DEFAULT,
=======
                            "agent": SUGGESTED_TOP_UP_DEFAULT * 5,
>>>>>>> a7e65d2a
                            "safe": 0,
                        }
                    ),
                }
            ),
            "8453": ConfigurationTemplate(
                {
                    "staking_program_id": "optimus_alpha",
                    "rpc": config.base_rpc,
                    "nft": "bafybeiaakdeconw7j5z76fgghfdjmsr6tzejotxcwnvmp3nroaw3glgyve",
                    "cost_of_bond": COST_OF_BOND,
                    "threshold": 1,
                    "use_staking": False,
                    "fund_requirements": FundRequirementsTemplate(
                        {
<<<<<<< HEAD
                            "agent": SUGGESTED_TOP_UP_DEFAULT,
                            "safe": 0,
                        }
                    ),
                }
            ),
            "34443": ConfigurationTemplate(
                {
                    "staking_program_id": "optimus_alpha",
                    "rpc": config.mode_rpc,
                    "nft": "bafybeiaakdeconw7j5z76fgghfdjmsr6tzejotxcwnvmp3nroaw3glgyve",
                    "cost_of_bond": COST_OF_BOND,
                    "threshold": 1,
                    "use_staking": False,
                    "fund_requirements": FundRequirementsTemplate(
                        {
                            "agent": SUGGESTED_TOP_UP_DEFAULT,
=======
                            "agent": SUGGESTED_TOP_UP_DEFAULT * 5,
>>>>>>> a7e65d2a
                            "safe": 0,
                        }
                    ),
                }
            ),
        },
})


def get_erc20_balance(ledger_api: LedgerApi, token: str, account: str) -> int:
    """Get ERC-20 token balance of an account."""
    web3 = t.cast(EthereumApi, ledger_api).api

    # ERC20 Token Standard Partial ABI
    erc20_abi = [
        {
            "constant": True,
            "inputs": [{"name": "_owner", "type": "address"}],
            "name": "balanceOf",
            "outputs": [{"name": "balance", "type": "uint256"}],
            "type": "function",
        }
    ]

    # Create contract instance
    contract = web3.eth.contract(address=web3.to_checksum_address(token), abi=erc20_abi)

    # Get the balance of the account
    balance = contract.functions.balanceOf(web3.to_checksum_address(account)).call()

    return balance

FALLBACK_STAKING_PARAMS = dict(
    agent_ids=[40],
    service_registry="0x9338b5153AE39BB89f50468E608eD9d764B755fD",  # nosec
    staking_token="0xcE11e14225575945b8E6Dc0D4F2dD4C570f79d9f",  # nosec
    service_registry_token_utility="0xa45E64d13A30a51b91ae0eb182e88a40e9b18eD8",  # nosec
    min_staking_deposit=20000000000000000000,
    activity_checker="0x155547857680A6D51bebC5603397488988DEb1c8"  # nosec
)

def add_volumes(docker_compose_path: Path, host_path: str, container_path: str) -> None:
    """Add volumes to the docker-compose."""
    with open(docker_compose_path, "r") as f:
        docker_compose = yaml.safe_load(f)

<<<<<<< HEAD
    abci_service_name = None
    for service_name in docker_compose["services"]:
        if "abci" in service_name:
            abci_service_name = service_name
            break

    if abci_service_name is None:
        raise ValueError("No service containing 'abci' found in the docker-compose file.")

    docker_compose["services"][abci_service_name]["volumes"].append(f"{host_path}:{container_path}:Z")
=======
    docker_compose["services"]["optimus_abci_0"]["volumes"].append(f"{host_path}:{container_path}:Z")
>>>>>>> a7e65d2a

    with open(docker_compose_path, "w") as f:
        yaml.dump(docker_compose, f)


def get_service(manager: ServiceManager, template: ServiceTemplate) -> Service:
    if len(manager.json) > 0:
        old_hash = manager.json[0]["hash"]
        if old_hash == template["hash"]:
            print(f'Loading service {template["hash"]}')
            service = manager.load_or_create(
                hash=template["hash"],
                service_template=template,
            )
        else:
            print(f"Updating service from {old_hash} to " + template["hash"])
            service = manager.update_service(
                old_hash=old_hash,
                new_hash=template["hash"],
                service_template=template,
            )
    else:
        print(f'Creating service {template["hash"]}')
        service = manager.load_or_create(
            hash=template["hash"],
            service_template=template,
        )

    return service
    
def fetch_token_price(url: str, headers: dict) -> t.Optional[float]:
    """Fetch the price of a token from a given URL."""
    try:
        response = requests.get(url, headers=headers)
        if response.status_code != 200:
            print(f"Error fetching info from url {url}. Failed with status code: {response.status_code}")
            return None
        prices = response.json()
        token = next(iter(prices)) 
        return prices[token].get('usd', None)
    except Exception as e:
        print(f"Error fetching token price: {e}")
        return None

def fetch_initial_funding_requirements() -> None:
    """Fetch initial funding requirements based on min_swap_amount_threshold."""
    global INITIAL_FUNDS_REQUIREMENT
    global CHAIN_ID_TO_METADATA

    optimus_config = get_local_config()
    headers = {
        "accept": "application/json",
        "x-cg-api-key": optimus_config.coingecko_api_key
    }

    # Fetch ETH price
    eth_url = "https://api.coingecko.com/api/v3/simple/price?ids=ethereum&vs_currencies=usd"
    eth_price = fetch_token_price(eth_url, headers)
    if eth_price is None:
        print("Error: Could not fetch price for ETH.")
        return

    safety_margin = 500_000_000_000_000
    eth_required = (int(optimus_config.min_swap_amount_threshold) / eth_price)
    eth_required_rounded = float(Decimal(eth_required).quantize(Decimal('0.0001'), rounding=ROUND_UP))
    eth_required_in_wei = int((eth_required_rounded * 10 ** 18) + safety_margin)
    INITIAL_FUNDS_REQUIREMENT['ETH'] = eth_required_in_wei
<<<<<<< HEAD
=======
    CHAIN_ID_TO_METADATA[1]['initialFundsRequirement'] = eth_required_in_wei
>>>>>>> a7e65d2a

    # Fetch USDC price
    usdc_url = f"https://api.coingecko.com/api/v3/simple/token_price/ethereum?contract_addresses={USDC_ADDRESS}&vs_currencies=usd"
    usdc_price = fetch_token_price(usdc_url, headers)
    if usdc_price is None:
        print("Error: Could not fetch price for USDC.")
        return
      
    safety_margin = 1_000_000
    usdc_required = (int(optimus_config.min_swap_amount_threshold) / usdc_price)
    usdc_required_rounded = math.ceil(usdc_required)
    usdc_required_in_decimals = int((usdc_required_rounded * 10 ** 6) + safety_margin)
    INITIAL_FUNDS_REQUIREMENT['USDC'] = usdc_required_in_decimals

<<<<<<< HEAD
=======
def calculate_fund_requirement(rpc, fee_history_blocks: int, gas_amount: int, fee_history_percentile: int = 50) -> int:
    if rpc is None:
        return None
    
    web3 = Web3(Web3.HTTPProvider(rpc))
    block_number = web3.eth.block_number
    # Fetch fee history
    fee_history = web3.eth.fee_history(
        fee_history_blocks, block_number, [fee_history_percentile]
    )

    if fee_history is None:
        return None
    
    base_fees = fee_history.get('baseFeePerGas')
    if base_fees is None:
        return None

    priority_fees = [reward[0] for reward in fee_history.get('reward', []) if reward]
    if not priority_fees:
        return None
    
    # Calculate average fees
    average_base_fee = sum(base_fees) / len(base_fees)
    average_priority_fee = sum(priority_fees) / len(priority_fees)

    average_gas_price = average_base_fee + average_priority_fee

    safety_margin = 500_000_000_000_000
    fund_requirement = int((average_gas_price * gas_amount) + safety_margin)
    return fund_requirement

def fetch_agent_fund_requirement(chain_id, rpc, fee_history_blocks: int = 20) -> int:
    if int(chain_id) == 1:
        gas_amount = 1_000_000
    else:
        gas_amount = 5_000_000
    return calculate_fund_requirement(rpc, fee_history_blocks, gas_amount)

def fetch_operator_fund_requirement(chain_id, rpc, fee_history_blocks: int = 20) -> int:
    if int(chain_id) == 1:
        gas_amount = 2_000_000
    else:
        gas_amount = 3_000_000
    return calculate_fund_requirement(rpc, fee_history_blocks, gas_amount)

>>>>>>> a7e65d2a
def main() -> None:
    """Run service."""

    print_title("Optimus Quickstart")
    print("This script will assist you in setting up and running the Optimus service.")
    print()

    print_section("Set up local user account")
    operate = OperateApp(
        home=OPERATE_HOME,
    )
    operate.setup()

    optimus_config = get_local_config()
    template = get_service_template(optimus_config)
    manager = operate.service_manager()
    service = get_service(manager, template)

    if operate.user_account is None:
        print("Creating a new local user account...")
        password = ask_confirm_password()
        UserAccount.new(
            password=password,
            path=operate._path / "user.json",
        )
        optimus_config.password_migrated = True
        optimus_config.store()
    else:
        password = handle_password_migration(operate, optimus_config)
        if password is None:
            password = getpass.getpass("Enter local user account password: ")
        if not operate.user_account.is_valid(password=password):
            print("Invalid password!")
            sys.exit(1)

    operate.password = password
    if not operate.wallet_manager.exists(ledger_type=LedgerType.ETHEREUM):
        print("Creating the main wallet...")
        wallet, mnemonic = operate.wallet_manager.create(ledger_type=LedgerType.ETHEREUM)
        wallet.password = password
        print()
        print_box(f"Please save the mnemonic phrase for the main wallet:\n{', '.join(mnemonic)}", 0, '-')
        input("Press enter to continue...")
    else:
        wallet = operate.wallet_manager.load(ledger_type=LedgerType.ETHEREUM)

    manager = operate.service_manager()
    fetch_initial_funding_requirements()

    for chain_id, configuration in service.chain_configs.items():
        chain_metadata = CHAIN_ID_TO_METADATA[int(chain_id)]
<<<<<<< HEAD
        chain_config = service.chain_configs[chain_id]
        chain_type = chain_config.ledger_config.chain
        ledger_api = wallet.ledger_api(
            chain_type=chain_type,
            rpc=chain_config.ledger_config.rpc,
        )
=======
        chain_name, token = chain_metadata['name'], chain_metadata["token"]
        chain_config = service.chain_configs[chain_id]
>>>>>>> a7e65d2a
        os.environ["CUSTOM_CHAIN_RPC"] = chain_config.ledger_config.rpc
        os.environ["OPEN_AUTONOMY_SUBGRAPH_URL"] = "https://subgraph.autonolas.tech/subgraphs/name/autonolas-staging"
        os.environ["MAX_PRIORITY_FEE_PER_GAS"] = chain_metadata["gasParams"]["MAX_PRIORITY_FEE_PER_GAS"]
        os.environ["MAX_FEE_PER_GAS"] = chain_metadata["gasParams"]["MAX_FEE_PER_GAS"]
<<<<<<< HEAD
        os.environ["FEE_HISTORY_PERCENTILE"] = "50"
        service_exists = manager._get_on_chain_state(chain_config) != OnChainState.NON_EXISTENT

        chain_name, token = chain_metadata['name'], chain_metadata["token"]
        wallet_balance = ledger_api.get_balance(wallet.crypto.address)
        balance_str = wei_to_token(wallet_balance, token)
        print(
            f"[{chain_name}] Main wallet balance: {balance_str}",
        )
        safe_exists = wallet.safes.get(chain_type) is not None
        required_balance = chain_metadata["firstTimeTopUp"] + chain_metadata["operationalFundReq"] if not safe_exists else chain_metadata["operationalFundReq"]

        if safe_exists:
            if wallet_balance > 0.3 * required_balance:
                required_balance = 0
                
        if int(chain_id) == 1 and not service_exists:
            required_balance += INITIAL_FUNDS_REQUIREMENT['ETH']
=======

        service_exists = manager._get_on_chain_state(chain_config) != OnChainState.NON_EXISTENT

        if chain_name.lower() not in optimus_config.allowed_chains and chain_name != DEFAULT_START_CHAIN:
            # this is to ensure backward-compatibility i.e. if someone deployed the services before the user-selectable chains feature was released
            # we add those chains to allowed chains 
            if service_exists:
                optimus_config.allowed_chains.append(chain_name.lower())
            else:
                continue

        chain_type = chain_config.ledger_config.chain
        ledger_api = wallet.ledger_api(
            chain_type=chain_type,
            rpc=chain_config.ledger_config.rpc,
        )
        
        balance_str = wei_to_token(ledger_api.get_balance(wallet.crypto.address), token)
        print(
            f"[{chain_name}] Main wallet balance: {balance_str}",
        )
        safe_exists = wallet.safes.get(chain_type) is not None        

        agent_fund_requirement = fetch_agent_fund_requirement(chain_id, chain_config.ledger_config.rpc)
        if agent_fund_requirement is None:
            agent_fund_requirement = chain_config.chain_data.user_params.fund_requirements.agent

        operational_fund_req = fetch_operator_fund_requirement(chain_id, chain_config.ledger_config.rpc)
        if operational_fund_req is None:
            operational_fund_req = chain_metadata.get("operationalFundReq")

        if service_exists:
            if chain_id != 1:
                agent_balance = ledger_api.get_balance(address=service.keys[0].address)
                #we only top up if current balance is less than 50% of required balance
                if agent_balance < 0.3 * agent_fund_requirement:
                    agent_fund_requirement = agent_fund_requirement - agent_balance
                else:
                    agent_fund_requirement = 0

                operator_balance = ledger_api.get_balance(wallet.crypto.address)
                if operator_balance < 0.3 * operational_fund_req:
                    operational_fund_req = operational_fund_req - operator_balance
                else:
                    operational_fund_req = 0
            else:
                operational_fund_req = 0
                agent_fund_requirement = 0

        safety_margin = 100_000_000_000_000
        required_balance = operational_fund_req + agent_fund_requirement
        
        if not safe_exists:
            required_balance += chain_metadata["initialFundsRequirement"]

        if required_balance > 0:
            required_balance += safety_margin
>>>>>>> a7e65d2a

        print(
            f"[{chain_name}] Please make sure main wallet {wallet.crypto.address} has at least {wei_to_token(required_balance, token)}",
        )
        spinner = Halo(
            text=f"[{chain_name}] Waiting for funds...",
            spinner="dots"
        )
        spinner.start()

        while ledger_api.get_balance(wallet.crypto.address) < required_balance:
            time.sleep(1)

        spinner.succeed(f"[{chain_name}] Main wallet updated balance: {wei_to_token(ledger_api.get_balance(wallet.crypto.address), token)}.")
<<<<<<< HEAD
        print()
=======
>>>>>>> a7e65d2a

        if not safe_exists:
            print(f"[{chain_name}] Creating Safe")
            ledger_type = LedgerType.ETHEREUM
            wallet_manager = operate.wallet_manager
            wallet = wallet_manager.load(ledger_type=ledger_type)

            wallet.create_safe(  # pylint: disable=no-member
                chain_type=chain_type,
                rpc=chain_config.ledger_config.rpc,
            )

        print_section(f"[{chain_name}] Set up the service in the Olas Protocol")

        address = wallet.safes[chain_type]
        if not service_exists:
<<<<<<< HEAD
            first_time_top_up = chain_metadata["firstTimeTopUp"]
            print(
                f"[{chain_name}] Please make sure address {address} has at least {wei_to_token(first_time_top_up, token)}."
=======
            top_up = chain_metadata["initialFundsRequirement"] + agent_fund_requirement + safety_margin
        else:
            top_up = agent_fund_requirement + safety_margin

        if top_up > 0:
            print(
                f"[{chain_name}] Please make sure address {address} has at least {wei_to_token(top_up, token)}."
>>>>>>> a7e65d2a
            )
            spinner = Halo(
                text=f"[{chain_name}] Waiting for funds...",
                spinner="dots",
            )
            spinner.start()

<<<<<<< HEAD
            while ledger_api.get_balance(address) < first_time_top_up:
                print(f"[{chain_name}] Funding Safe")
                wallet.transfer(
                    to=t.cast(str, wallet.safes[chain_type]),
                    amount=int(chain_metadata["firstTimeTopUp"]),
=======
            while ledger_api.get_balance(address) < top_up:
                print(f"[{chain_name}] Funding Safe")
                wallet.transfer(
                    to=t.cast(str, wallet.safes[chain_type]),
                    amount=int(top_up),
>>>>>>> a7e65d2a
                    chain_type=chain_type,
                    from_safe=False,
                    rpc=chain_config.ledger_config.rpc,
                )
                time.sleep(1)

            spinner.succeed(f"[{chain_name}] Safe updated balance: {wei_to_token(ledger_api.get_balance(address), token)}.")

        if chain_config.chain_data.user_params.use_staking and not service_exists:
            print(f"[{chain_name}] Please make sure address {address} has at least {wei_to_token(2 * COST_OF_BOND_STAKING, STAKED_BONDING_TOKEN)}")

            spinner = Halo(
                text=f"[{chain_name}] Waiting for {STAKED_BONDING_TOKEN}...",
                spinner="dots",
            )
            spinner.start()
            olas_address = OLAS[chain_type]
            while get_erc20_balance(ledger_api, olas_address, address) < 2 * COST_OF_BOND_STAKING:
                time.sleep(1)

            balance = get_erc20_balance(ledger_api, olas_address, address) / 10 ** 18
            spinner.succeed(f"[{chain_name}] Safe updated balance: {balance} {STAKED_BONDING_TOKEN}")

        if chain_metadata.get("usdcRequired", False) and not service_exists:
            print(f"[{chain_name}] Please make sure address {address} has at least {INITIAL_FUNDS_REQUIREMENT['USDC'] / 10 ** 6} USDC")

            spinner = Halo(
                text=f"[{chain_name}] Waiting for USDC...",
                spinner="dots",
            )
            spinner.start()

            while get_erc20_balance(ledger_api, USDC_ADDRESS, address) < INITIAL_FUNDS_REQUIREMENT['USDC']:
                time.sleep(1)

            usdc_balance = get_erc20_balance(ledger_api, USDC_ADDRESS, address) / 10 ** 6
            spinner.succeed(f"[{chain_name}] Safe updated balance: {usdc_balance} USDC.")

        manager.deploy_service_onchain_from_safe_single_chain(
            hash=service.hash,
            chain_id=chain_id,
            fallback_staking_params=FALLBACK_STAKING_PARAMS,
        )
        if chain_id == '1' and not service_exists:
            safe_fund_threshold=INITIAL_FUNDS_REQUIREMENT['ETH']
            safe_topup = safe_fund_threshold
        else:
            safe_fund_threshold = None
            safe_topup = None

<<<<<<< HEAD
        manager.fund_service(hash=service.hash, chain_id=chain_id, safe_fund_treshold=safe_fund_threshold, safe_topup=safe_topup)
=======
        manager.fund_service(hash=service.hash, chain_id=chain_id, safe_fund_treshold=safe_fund_threshold, safe_topup=safe_topup, agent_fund_threshold=agent_fund_requirement)
>>>>>>> a7e65d2a

        usdc_balance = get_erc20_balance(ledger_api, USDC_ADDRESS, address) if chain_metadata.get("usdcRequired", False) else 0
        if usdc_balance > 0:
            # transfer all the usdc balance into the service safe
            manager.fund_service_erc20(
                hash=service.hash,
                chain_id=chain_id,
                token=USDC_ADDRESS,
                safe_topup=usdc_balance,
                agent_topup=0,
                safe_fund_treshold=INITIAL_FUNDS_REQUIREMENT['USDC'] + usdc_balance,
            )

    safes = {
        ChainType.from_id(int(chain)).name.lower(): config.chain_data.multisig
        for chain, config in service.chain_configs.items()
    }
    home_chain_id = service.home_chain_id
    home_chain_type = ChainType.from_id(int(home_chain_id))
    target_staking_program_id = service.chain_configs[home_chain_id].chain_data.user_params.staking_program_id
    env_vars = {
        "SAFE_CONTRACT_ADDRESSES": json.dumps(safes, separators=(',', ':')),
        "TENDERLY_ACCESS_KEY": optimus_config.tenderly_access_key,
        "TENDERLY_ACCOUNT_SLUG": optimus_config.tenderly_account_slug,
        "TENDERLY_PROJECT_SLUG": optimus_config.tenderly_project_slug,
        "STAKING_TOKEN_CONTRACT_ADDRESS": STAKING[home_chain_type][target_staking_program_id],
        "COINGECKO_API_KEY": optimus_config.coingecko_api_key,
        "MIN_SWAP_AMOUNT_THRESHOLD": optimus_config.min_swap_amount_threshold,
<<<<<<< HEAD
=======
        "ALLOWED_CHAINS": json.dumps(optimus_config.allowed_chains)
>>>>>>> a7e65d2a
    }
    apply_env_vars(env_vars)
    print("Skipping local deployment")
    service.deployment.build(use_docker=True, force=True, chain_id=home_chain_id)
    docker_compose_path = service.path / "deployment" / "docker-compose.yaml"
    add_volumes(docker_compose_path, str(OPERATE_HOME), "/data")
    service.deployment.start(use_docker=True)

    print()
    print_section("Running the service")


if __name__ == "__main__":
    main()<|MERGE_RESOLUTION|>--- conflicted
+++ resolved
@@ -61,26 +61,12 @@
 COST_OF_BOND = 1
 COST_OF_BOND_STAKING = 2 * 10 ** 19
 STAKED_BONDING_TOKEN = "OLAS"
-<<<<<<< HEAD
 INITIAL_FUNDS_REQUIREMENT = {"USDC": 15_000_000, "ETH": 7_000_000_000_000_000}
-=======
-INITIAL_FUNDS_REQUIREMENT = {"USDC": 15_000_000, "ETH": 6_000_000_000_000_000}
->>>>>>> a7e65d2a
 USDC_ADDRESS = "0xA0b86991c6218b36c1d19D4a2e9Eb0cE3606eB48"
 WARNING_ICON = colored('\u26A0', 'yellow')
 OPERATE_HOME = Path.cwd() / ".optimus"
 DEFAULT_MIN_SWAP_AMOUNT_THRESHOLD = 15
-<<<<<<< HEAD
-
-CHAIN_ID_TO_METADATA = {
-    10: {
-        "name": "Optimism",
-        "token": "ETH",
-        "usdcRequired": False,
-        "firstTimeTopUp": SUGGESTED_TOP_UP_DEFAULT * 5,
-        "operationalFundReq": SUGGESTED_TOP_UP_DEFAULT * 3,
-=======
-DEFAULT_CHAINS = ["optimism","base"]
+DEFAULT_CHAINS = ["optimism","base","mode"]
 STAKING_CHAINS = ["optimism"]
 DEFAULT_START_CHAIN = "Ethereum Mainnet"
 CHAIN_ID_TO_METADATA = {
@@ -91,58 +77,24 @@
         "usdcRequired": True,
         "initialFundsRequirement": SUGGESTED_TOP_UP_DEFAULT * 10,
         "operationalFundReq": SUGGESTED_TOP_UP_DEFAULT * 10 * 2,
->>>>>>> a7e65d2a
         "gasParams": {
             # this means default values will be used
             "MAX_PRIORITY_FEE_PER_GAS": "",
             "MAX_FEE_PER_GAS": "",
         }
     },
-<<<<<<< HEAD
-    8453: {
-        "name": "Base",
-        "token": "ETH",
-        "firstTimeTopUp": SUGGESTED_TOP_UP_DEFAULT * 5,
-        "operationalFundReq": SUGGESTED_TOP_UP_DEFAULT * 3,
-        "usdcRequired": False,
-=======
     10: {
         "name": "Optimism",
         "token": "ETH",
         "usdcRequired": False,
         "initialFundsRequirement": 0,
         "operationalFundReq": SUGGESTED_TOP_UP_DEFAULT * 5,
->>>>>>> a7e65d2a
         "gasParams": {
             # this means default values will be used
             "MAX_PRIORITY_FEE_PER_GAS": "",
             "MAX_FEE_PER_GAS": "",
         }
     },
-<<<<<<< HEAD
-    34443: {
-        "name": "Mode",
-        "token": "ETH",
-        "firstTimeTopUp": SUGGESTED_TOP_UP_DEFAULT * 5,
-        "operationalFundReq": SUGGESTED_TOP_UP_DEFAULT * 3,
-        "usdcRequired": False,
-         "gasParams": {
-            # this means default values will be used
-            "MAX_PRIORITY_FEE_PER_GAS": "",
-            "MAX_FEE_PER_GAS": "",
-        }
-    },
-    1: {
-        "name": "Ethereum Mainnet",
-        "token": "ETH",
-        "native_token_balance": MASTER_WALLET_MIMIMUM_BALANCE,
-        "usdcRequired": True,
-        "firstTimeTopUp": SUGGESTED_TOP_UP_DEFAULT * 10,
-        "operationalFundReq": SUGGESTED_TOP_UP_DEFAULT * 10,
-        "gasParams": {
-            # this means default values will be used
-           "MAX_PRIORITY_FEE_PER_GAS": "",
-=======
     8453: {
         "name": "Base",
         "token": "ETH",
@@ -152,7 +104,6 @@
         "gasParams": {
             # this means default values will be used
             "MAX_PRIORITY_FEE_PER_GAS": "",
->>>>>>> a7e65d2a
             "MAX_FEE_PER_GAS": "",
         }
     },
@@ -209,10 +160,7 @@
     optimism_rpc: t.Optional[str] = None
     ethereum_rpc: t.Optional[str] = None
     base_rpc: t.Optional[str] = None
-<<<<<<< HEAD
     mode_rpc: t.Optional[str] = None
-=======
->>>>>>> a7e65d2a
     tenderly_access_key: t.Optional[str] = None
     tenderly_account_slug: t.Optional[str] = None
     tenderly_project_slug: t.Optional[str] = None
@@ -220,10 +168,7 @@
     min_swap_amount_threshold: t.Optional[int] = None
     password_migrated: t.Optional[bool] = None
     use_staking: t.Optional[bool] = None
-<<<<<<< HEAD
-=======
     allowed_chains: t.Optional[list[str]] = None
->>>>>>> a7e65d2a
 
     @classmethod
     def from_json(cls, obj: t.Dict) -> "LocalResource":
@@ -362,12 +307,9 @@
     if optimus_config.base_rpc is None:
         optimus_config.base_rpc = input("Please enter a Base RPC URL: ")
 
-<<<<<<< HEAD
     if optimus_config.mode_rpc is None:
         optimus_config.mode_rpc = input("Please enter a Mode RPC URL: ")
 
-=======
->>>>>>> a7e65d2a
     if optimus_config.tenderly_access_key is None:
         optimus_config.tenderly_access_key = input(
             "Please enter your Tenderly API Key. Get one at https://dashboard.tenderly.co/: "
@@ -414,8 +356,6 @@
     if optimus_config.use_staking is None:
         optimus_config.use_staking = input("Do you want to stake your service? (y/n): ").lower() == 'y'
 
-<<<<<<< HEAD
-=======
     if optimus_config.allowed_chains is None:
         update_chains = input("Do you want to restrict the operability to specific chains? (y/n): ").lower() == 'y'
         if update_chains:
@@ -433,7 +373,6 @@
             optimus_config.allowed_chains = DEFAULT_CHAINS
             
 
->>>>>>> a7e65d2a
     optimus_config.store()
     return optimus_config
 
@@ -467,11 +406,7 @@
     """Get the service template"""
     return ServiceTemplate({
         "name": "Optimus",
-<<<<<<< HEAD
         "hash": "bafybeicyi4htfakt6tkuxxyb3frj3jbecptkfkb4cuzh5iwpyns722gooa",
-=======
-        "hash": "bafybeidlfxklqbwrba5xdbigchkl5dcqcrlpzbrkem62jbzr5yghwe7tgu",
->>>>>>> a7e65d2a
 
         "description": "Optimus",
         "image": "https://gateway.autonolas.tech/ipfs/bafybeiaakdeconw7j5z76fgghfdjmsr6tzejotxcwnvmp3nroaw3glgyve",
@@ -482,11 +417,7 @@
                 {
                     "staking_program_id": "optimus_alpha",
                     "rpc": config.ethereum_rpc,
-<<<<<<< HEAD
-                    "nft": "bafybeifrozusw4yujcjzmlaufm4tsj5xgibw6bfe6pgsnm5jcv7gw7zyce",
-=======
                     "nft": "bafybeiaakdeconw7j5z76fgghfdjmsr6tzejotxcwnvmp3nroaw3glgyve",
->>>>>>> a7e65d2a
                     "cost_of_bond": COST_OF_BOND,
                     "threshold": 1,
                     "use_staking": False,
@@ -508,11 +439,7 @@
                     "use_staking": config.use_staking,
                     "fund_requirements": FundRequirementsTemplate(
                         {
-<<<<<<< HEAD
-                            "agent": SUGGESTED_TOP_UP_DEFAULT,
-=======
                             "agent": SUGGESTED_TOP_UP_DEFAULT * 5,
->>>>>>> a7e65d2a
                             "safe": 0,
                         }
                     ),
@@ -528,8 +455,7 @@
                     "use_staking": False,
                     "fund_requirements": FundRequirementsTemplate(
                         {
-<<<<<<< HEAD
-                            "agent": SUGGESTED_TOP_UP_DEFAULT,
+                            "agent": SUGGESTED_TOP_UP_DEFAULT * 5,
                             "safe": 0,
                         }
                     ),
@@ -545,10 +471,7 @@
                     "use_staking": False,
                     "fund_requirements": FundRequirementsTemplate(
                         {
-                            "agent": SUGGESTED_TOP_UP_DEFAULT,
-=======
                             "agent": SUGGESTED_TOP_UP_DEFAULT * 5,
->>>>>>> a7e65d2a
                             "safe": 0,
                         }
                     ),
@@ -595,7 +518,6 @@
     with open(docker_compose_path, "r") as f:
         docker_compose = yaml.safe_load(f)
 
-<<<<<<< HEAD
     abci_service_name = None
     for service_name in docker_compose["services"]:
         if "abci" in service_name:
@@ -606,9 +528,6 @@
         raise ValueError("No service containing 'abci' found in the docker-compose file.")
 
     docker_compose["services"][abci_service_name]["volumes"].append(f"{host_path}:{container_path}:Z")
-=======
-    docker_compose["services"]["optimus_abci_0"]["volumes"].append(f"{host_path}:{container_path}:Z")
->>>>>>> a7e65d2a
 
     with open(docker_compose_path, "w") as f:
         yaml.dump(docker_compose, f)
@@ -676,10 +595,7 @@
     eth_required_rounded = float(Decimal(eth_required).quantize(Decimal('0.0001'), rounding=ROUND_UP))
     eth_required_in_wei = int((eth_required_rounded * 10 ** 18) + safety_margin)
     INITIAL_FUNDS_REQUIREMENT['ETH'] = eth_required_in_wei
-<<<<<<< HEAD
-=======
     CHAIN_ID_TO_METADATA[1]['initialFundsRequirement'] = eth_required_in_wei
->>>>>>> a7e65d2a
 
     # Fetch USDC price
     usdc_url = f"https://api.coingecko.com/api/v3/simple/token_price/ethereum?contract_addresses={USDC_ADDRESS}&vs_currencies=usd"
@@ -694,8 +610,6 @@
     usdc_required_in_decimals = int((usdc_required_rounded * 10 ** 6) + safety_margin)
     INITIAL_FUNDS_REQUIREMENT['USDC'] = usdc_required_in_decimals
 
-<<<<<<< HEAD
-=======
 def calculate_fund_requirement(rpc, fee_history_blocks: int, gas_amount: int, fee_history_percentile: int = 50) -> int:
     if rpc is None:
         return None
@@ -742,7 +656,6 @@
         gas_amount = 3_000_000
     return calculate_fund_requirement(rpc, fee_history_blocks, gas_amount)
 
->>>>>>> a7e65d2a
 def main() -> None:
     """Run service."""
 
@@ -794,41 +707,12 @@
 
     for chain_id, configuration in service.chain_configs.items():
         chain_metadata = CHAIN_ID_TO_METADATA[int(chain_id)]
-<<<<<<< HEAD
-        chain_config = service.chain_configs[chain_id]
-        chain_type = chain_config.ledger_config.chain
-        ledger_api = wallet.ledger_api(
-            chain_type=chain_type,
-            rpc=chain_config.ledger_config.rpc,
-        )
-=======
         chain_name, token = chain_metadata['name'], chain_metadata["token"]
         chain_config = service.chain_configs[chain_id]
->>>>>>> a7e65d2a
         os.environ["CUSTOM_CHAIN_RPC"] = chain_config.ledger_config.rpc
         os.environ["OPEN_AUTONOMY_SUBGRAPH_URL"] = "https://subgraph.autonolas.tech/subgraphs/name/autonolas-staging"
         os.environ["MAX_PRIORITY_FEE_PER_GAS"] = chain_metadata["gasParams"]["MAX_PRIORITY_FEE_PER_GAS"]
         os.environ["MAX_FEE_PER_GAS"] = chain_metadata["gasParams"]["MAX_FEE_PER_GAS"]
-<<<<<<< HEAD
-        os.environ["FEE_HISTORY_PERCENTILE"] = "50"
-        service_exists = manager._get_on_chain_state(chain_config) != OnChainState.NON_EXISTENT
-
-        chain_name, token = chain_metadata['name'], chain_metadata["token"]
-        wallet_balance = ledger_api.get_balance(wallet.crypto.address)
-        balance_str = wei_to_token(wallet_balance, token)
-        print(
-            f"[{chain_name}] Main wallet balance: {balance_str}",
-        )
-        safe_exists = wallet.safes.get(chain_type) is not None
-        required_balance = chain_metadata["firstTimeTopUp"] + chain_metadata["operationalFundReq"] if not safe_exists else chain_metadata["operationalFundReq"]
-
-        if safe_exists:
-            if wallet_balance > 0.3 * required_balance:
-                required_balance = 0
-                
-        if int(chain_id) == 1 and not service_exists:
-            required_balance += INITIAL_FUNDS_REQUIREMENT['ETH']
-=======
 
         service_exists = manager._get_on_chain_state(chain_config) != OnChainState.NON_EXISTENT
 
@@ -886,7 +770,6 @@
 
         if required_balance > 0:
             required_balance += safety_margin
->>>>>>> a7e65d2a
 
         print(
             f"[{chain_name}] Please make sure main wallet {wallet.crypto.address} has at least {wei_to_token(required_balance, token)}",
@@ -901,10 +784,6 @@
             time.sleep(1)
 
         spinner.succeed(f"[{chain_name}] Main wallet updated balance: {wei_to_token(ledger_api.get_balance(wallet.crypto.address), token)}.")
-<<<<<<< HEAD
-        print()
-=======
->>>>>>> a7e65d2a
 
         if not safe_exists:
             print(f"[{chain_name}] Creating Safe")
@@ -921,11 +800,6 @@
 
         address = wallet.safes[chain_type]
         if not service_exists:
-<<<<<<< HEAD
-            first_time_top_up = chain_metadata["firstTimeTopUp"]
-            print(
-                f"[{chain_name}] Please make sure address {address} has at least {wei_to_token(first_time_top_up, token)}."
-=======
             top_up = chain_metadata["initialFundsRequirement"] + agent_fund_requirement + safety_margin
         else:
             top_up = agent_fund_requirement + safety_margin
@@ -933,7 +807,6 @@
         if top_up > 0:
             print(
                 f"[{chain_name}] Please make sure address {address} has at least {wei_to_token(top_up, token)}."
->>>>>>> a7e65d2a
             )
             spinner = Halo(
                 text=f"[{chain_name}] Waiting for funds...",
@@ -941,19 +814,11 @@
             )
             spinner.start()
 
-<<<<<<< HEAD
-            while ledger_api.get_balance(address) < first_time_top_up:
-                print(f"[{chain_name}] Funding Safe")
-                wallet.transfer(
-                    to=t.cast(str, wallet.safes[chain_type]),
-                    amount=int(chain_metadata["firstTimeTopUp"]),
-=======
             while ledger_api.get_balance(address) < top_up:
                 print(f"[{chain_name}] Funding Safe")
                 wallet.transfer(
                     to=t.cast(str, wallet.safes[chain_type]),
                     amount=int(top_up),
->>>>>>> a7e65d2a
                     chain_type=chain_type,
                     from_safe=False,
                     rpc=chain_config.ledger_config.rpc,
@@ -1004,11 +869,7 @@
             safe_fund_threshold = None
             safe_topup = None
 
-<<<<<<< HEAD
-        manager.fund_service(hash=service.hash, chain_id=chain_id, safe_fund_treshold=safe_fund_threshold, safe_topup=safe_topup)
-=======
         manager.fund_service(hash=service.hash, chain_id=chain_id, safe_fund_treshold=safe_fund_threshold, safe_topup=safe_topup, agent_fund_threshold=agent_fund_requirement)
->>>>>>> a7e65d2a
 
         usdc_balance = get_erc20_balance(ledger_api, USDC_ADDRESS, address) if chain_metadata.get("usdcRequired", False) else 0
         if usdc_balance > 0:
@@ -1037,10 +898,7 @@
         "STAKING_TOKEN_CONTRACT_ADDRESS": STAKING[home_chain_type][target_staking_program_id],
         "COINGECKO_API_KEY": optimus_config.coingecko_api_key,
         "MIN_SWAP_AMOUNT_THRESHOLD": optimus_config.min_swap_amount_threshold,
-<<<<<<< HEAD
-=======
         "ALLOWED_CHAINS": json.dumps(optimus_config.allowed_chains)
->>>>>>> a7e65d2a
     }
     apply_env_vars(env_vars)
     print("Skipping local deployment")
