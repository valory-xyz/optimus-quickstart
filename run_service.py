# -*- coding: utf-8 -*-
# ------------------------------------------------------------------------------
#
#   Copyright 2024 Valory AG
#
#   Licensed under the Apache License, Version 2.0 (the "License");
#   you may not use this file except in compliance with the License.
#   You may obtain a copy of the License at
#
#       http://www.apache.org/licenses/LICENSE-2.0
#
#   Unless required by applicable law or agreed to in writing, software
#   distributed under the License is distributed on an "AS IS" BASIS,
#   WITHOUT WARRANTIES OR CONDITIONS OF ANY KIND, either express or implied.
#   See the License for the specific language governing permissions and
#   limitations under the License.
#
# ------------------------------------------------------------------------------
"""Optimus Quickstart script."""

import getpass
import json
import os
import sys
import time
import typing as t
from dataclasses import dataclass
from pathlib import Path

import requests
import yaml
from aea.crypto.base import LedgerApi
from aea_ledger_ethereum import EthereumApi
from dotenv import load_dotenv
from halo import Halo
from termcolor import colored

from operate.account.user import UserAccount
from operate.cli import OperateApp
from operate.ledger.profiles import OLAS, STAKING
from operate.resource import LocalResource, deserialize
from operate.types import (
    LedgerType,
    ServiceTemplate,
    ConfigurationTemplate,
    FundRequirementsTemplate, ChainType,
)

load_dotenv()

SUGGESTED_TOP_UP_DEFAULT = 1_000_000_000_000_000
SUGGESTED_SAFE_TOP_UP_DEFAULT = 5_000_000_000_000_000
MASTER_WALLET_MIMIMUM_BALANCE = 7_000_000_000_000_000
COST_OF_BOND = 1
COST_OF_BOND_STAKING = 2 * 10 ** 19
STAKED_BONDING_TOKEN = "OLAS"
USDC_REQUIRED = 10_000_000
USDC_ADDRESS = "0xA0b86991c6218b36c1d19D4a2e9Eb0cE3606eB48"
WARNING_ICON = colored('\u26A0', 'yellow')
OPERATE_HOME = Path.cwd() / ".optimus"

CHAIN_ID_TO_METADATA = {
    1: {
        "name": "Ethereum Mainnet",
        "token": "ETH",
        "native_token_balance": MASTER_WALLET_MIMIMUM_BALANCE,
        "usdcRequired": True,
    },
    10: {
        "name": "Optimism",
        "token": "ETH",
        "usdcRequired": False,
<<<<<<< HEAD
=======
        "firstTimeTopUp": SUGGESTED_TOP_UP_DEFAULT * 5,
        "operationalFundReq": SUGGESTED_TOP_UP_DEFAULT,
        "gasParams": {
            "MAX_PRIORITY_FEE_PER_GAS": str(15_000),
            "MAX_FEE_PER_GAS": str(1_000_000_000),
        }
>>>>>>> 631b8c7e
    },
    8453: {
        "name": "Base",
        "token": "ETH",
<<<<<<< HEAD
        "usdcRequired": False,
=======
        "firstTimeTopUp": SUGGESTED_TOP_UP_DEFAULT * 5,
        "operationalFundReq": SUGGESTED_TOP_UP_DEFAULT / 10,
        "usdcRequired": False,
        "gasParams": {
            "MAX_PRIORITY_FEE_PER_GAS": str(150_000),
            "MAX_FEE_PER_GAS": str(500_000_000),
        }
>>>>>>> 631b8c7e
    },
}



@dataclass
class OptimusConfig(LocalResource):
    """Local configuration."""

    path: Path
    optimism_rpc: t.Optional[str] = None
    ethereum_rpc: t.Optional[str] = None
    base_rpc: t.Optional[str] = None
    tenderly_access_key: t.Optional[str] = None
    tenderly_account_slug: t.Optional[str] = None
    tenderly_project_slug: t.Optional[str] = None
    password_migrated: t.Optional[bool] = None
    use_staking: t.Optional[bool] = None

    @classmethod
    def from_json(cls, obj: t.Dict) -> "LocalResource":
        """Load LocalResource from json."""
        kwargs = {}
        for pname, ptype in cls.__annotations__.items():
            if pname.startswith("_"):
                continue

            # allow for optional types
            is_optional_type = t.get_origin(ptype) is t.Union and type(None) in t.get_args(ptype)
            value = obj.get(pname, None)
            if is_optional_type and value is None:
                continue

            kwargs[pname] = deserialize(obj=obj[pname], otype=ptype)
        return cls(**kwargs)



def print_box(text: str, margin: int = 1, character: str = '=') -> None:
    """Print text centered within a box."""

    lines = text.split('\n')
    text_length = max(len(line) for line in lines)
    length = text_length + 2 * margin

    border = character * length
    margin_str = ' ' * margin

    print(border)
    print(f"{margin_str}{text}{margin_str}")
    print(border)
    print()


def print_title(text: str) -> None:
    """Print title."""
    print()
    print_box(text, 4, '=')


def print_section(text: str) -> None:
    """Print section."""
    print_box(text, 1, '-')


def wei_to_unit(wei: int) -> float:
    """Convert Wei to unit."""
    return wei / 1e18


def wei_to_token(wei: int, token: str = "xDAI") -> str:
    """Convert Wei to token."""
    return f"{wei_to_unit(wei):.2f} {token}"


def ask_confirm_password() -> str:
    password = getpass.getpass("Please enter a password: ")
    confirm_password = getpass.getpass("Please confirm your password: ")

    if password == confirm_password:
        return password
    else:
        print("Passwords do not match. Terminating.")
        sys.exit(1)


def check_rpc(rpc_url: str) -> None:
    spinner = Halo(text=f"Checking RPC...", spinner="dots")
    spinner.start()

    rpc_data = {
        "jsonrpc": "2.0",
        "method": "eth_newFilter",
        "params": ["invalid"],
        "id": 1
    }

    try:
        response = requests.post(
            rpc_url,
            json=rpc_data,
            headers={"Content-Type": "application/json"}
        )
        response.raise_for_status()
        rpc_response = response.json()
    except Exception as e:
        print("Error: Failed to send RPC request:", e)
        sys.exit(1)

    rcp_error_message = rpc_response.get("error", {}).get("message", "Exception processing RCP response")

    if rcp_error_message == "Exception processing RCP response":
        print("Error: The received RCP response is malformed. Please verify the RPC address and/or RCP behavior.")
        print("  Received response:")
        print("  ", rpc_response)
        print("")
        print("Terminating script.")
        sys.exit(1)
    elif rcp_error_message == "Out of requests":
        print("Error: The provided RCP is out of requests.")
        print("Terminating script.")
        sys.exit(1)
    elif rcp_error_message == "The method eth_newFilter does not exist/is not available":
        print("Error: The provided RPC does not support 'eth_newFilter'.")
        print("Terminating script.")
        sys.exit(1)
    elif rcp_error_message == "invalid params":
        spinner.succeed("RPC checks passed.")
    else:
        print("Error: Unknown RCP error.")
        print("  Received response:")
        print("  ", rpc_response)
        print("")
        print("Terminating script.")
        sys.exit(1)


def get_local_config() -> OptimusConfig:
    """Get local optimus configuration."""
    path = OPERATE_HOME / "local_config.json"
    if path.exists():
        optimus_config = OptimusConfig.load(path)
    else:
        optimus_config = OptimusConfig(path)

    print_section("API Key Configuration")

    if optimus_config.ethereum_rpc is None:
        optimus_config.ethereum_rpc = input("Please enter an Ethereum RPC URL: ")

    if optimus_config.optimism_rpc is None:
        optimus_config.optimism_rpc = input("Please enter an Optimism RPC URL: ")

    if optimus_config.base_rpc is None:
        optimus_config.base_rpc = input("Please enter a Base RPC URL: ")

    if optimus_config.tenderly_access_key is None:
        optimus_config.tenderly_access_key = input(
            "Please enter your Tenderly API Key. Get one at https://dashboard.tenderly.co/: "
        )

    if optimus_config.tenderly_account_slug is None:
        optimus_config.tenderly_account_slug = input(
            "Please enter your Tenderly Account Slug: "
        )

    if optimus_config.tenderly_project_slug is None:
        optimus_config.tenderly_project_slug = input(
            "Please enter your Tenderly Project Slug: "
        )

    if optimus_config.password_migrated is None:
        optimus_config.password_migrated = False

    if optimus_config.use_staking is None:
        optimus_config.use_staking = input("Do you want to stake your service? (y/n): ").lower() == 'y'

    optimus_config.store()
    return optimus_config


def apply_env_vars(env_vars: t.Dict[str, str]) -> None:
    """Apply environment variables."""
    for key, value in env_vars.items():
        if value is not None:
            os.environ[key] = value

def handle_password_migration(operate: OperateApp, config: OptimusConfig) -> t.Optional[str]:
    """Handle password migration."""
    if not config.password_migrated:
        print("Add password...")
        old_password, new_password = "12345", ask_confirm_password()
        operate.user_account.update(old_password, new_password)
        if operate.wallet_manager.exists(LedgerType.ETHEREUM):
            operate.password = old_password
            wallet = operate.wallet_manager.load(LedgerType.ETHEREUM)
            wallet.crypto.dump(str(wallet.key_path), password=new_password)
            wallet.password = new_password
            wallet.store()

        config.password_migrated = True
        config.store()
        return new_password
    return None


def get_service_template(config: OptimusConfig) -> ServiceTemplate:
    """Get the service template"""
    return ServiceTemplate({
        "name": "Optimus",
        "hash": "bafybeibjwknk7bchs24irn7ayogp72i2cbaioqcd5dzssqtdq4gihrocu4",
        "description": "Optimus",
        "image": "https://operate.olas.network/_next/image?url=%2Fimages%2Fprediction-agent.png&w=3840&q=75",
        "service_version": 'v0.18.1',
        "home_chain_id": "10",
        "configurations": {
            "1": ConfigurationTemplate(
                {
                    "staking_program_id": "optimus_alpha",
                    "rpc": config.ethereum_rpc,
                    "nft": "bafybeig64atqaladigoc3ds4arltdu63wkdrk3gesjfvnfdmz35amv7faq",
                    "cost_of_bond": COST_OF_BOND,
                    "threshold": 1,
                    "use_staking": False,
                    "fund_requirements": FundRequirementsTemplate(
                        {
                            "agent": SUGGESTED_TOP_UP_DEFAULT,
                            "safe": SUGGESTED_SAFE_TOP_UP_DEFAULT,
                        }
                    ),
                }
            ),
            "10": ConfigurationTemplate(
                {
                    "staking_program_id": "optimus_alpha",
                    "rpc": config.optimism_rpc,
                    "nft": "bafybeig64atqaladigoc3ds4arltdu63wkdrk3gesjfvnfdmz35amv7faq",
                    "cost_of_bond": COST_OF_BOND_STAKING,
                    "threshold": 1,
                    "use_staking": config.use_staking,
                    "fund_requirements": FundRequirementsTemplate(
                        {
                            "agent": SUGGESTED_TOP_UP_DEFAULT,
                            "safe": 0,
                        }
                    ),
                }
            ),
            "8453": ConfigurationTemplate(
                {
                    "staking_program_id": "optimus_alpha",
                    "rpc": config.base_rpc,
                    "nft": "bafybeig64atqaladigoc3ds4arltdu63wkdrk3gesjfvnfdmz35amv7faq",
                    "cost_of_bond": COST_OF_BOND,
                    "threshold": 1,
                    "use_staking": False,
                    "fund_requirements": FundRequirementsTemplate(
                        {
                            "agent": SUGGESTED_TOP_UP_DEFAULT,
                            "safe": 0,
                        }
                    ),
                }
            ),
        },
})


def get_erc20_balance(ledger_api: LedgerApi, token: str, account: str) -> int:
    """Get ERC-20 token balance of an account."""
    web3 = t.cast(EthereumApi, ledger_api).api

    # ERC20 Token Standard Partial ABI
    erc20_abi = [
        {
            "constant": True,
            "inputs": [{"name": "_owner", "type": "address"}],
            "name": "balanceOf",
            "outputs": [{"name": "balance", "type": "uint256"}],
            "type": "function",
        }
    ]

    # Create contract instance
    contract = web3.eth.contract(address=web3.to_checksum_address(token), abi=erc20_abi)

    # Get the balance of the account
    balance = contract.functions.balanceOf(web3.to_checksum_address(account)).call()

    return balance

FALLBACK_STAKING_PARAMS = dict(
    agent_ids=[25],
    service_registry="0x9338b5153AE39BB89f50468E608eD9d764B755fD",  # nosec
    staking_token="0xcE11e14225575945b8E6Dc0D4F2dD4C570f79d9f",  # nosec
    service_registry_token_utility="0xa45E64d13A30a51b91ae0eb182e88a40e9b18eD8",  # nosec
    min_staking_deposit=20000000000000000000,
    activity_checker="0x155547857680A6D51bebC5603397488988DEb1c8"  # nosec
)

def add_volumes(docker_compose_path: Path, host_path: str, container_path: str) -> None:
    """Add volumes to the docker-compose."""
    with open(docker_compose_path, "r") as f:
        docker_compose = yaml.safe_load(f)

    docker_compose["services"]["optimus_abci_0"]["volumes"].append(f"{host_path}:{container_path}:Z")

    with open(docker_compose_path, "w") as f:
        yaml.dump(docker_compose, f)


def main() -> None:
    """Run service."""

    print_title("Optimus Quickstart")
    print("This script will assist you in setting up and running the Optimus service.")
    print()

    print_section("Set up local user account")
    operate = OperateApp(
        home=OPERATE_HOME,
    )
    operate.setup()

    optimus_config = get_local_config()
    template = get_service_template(optimus_config)

    if operate.user_account is None:
        print("Creating a new local user account...")
        password = ask_confirm_password()
        UserAccount.new(
            password=password,
            path=operate._path / "user.json",
        )
        optimus_config.password_migrated = True
        optimus_config.store()
    else:
        password = handle_password_migration(operate, optimus_config)
        if password is None:
            password = getpass.getpass("Enter local user account password: ")
        if not operate.user_account.is_valid(password=password):
            print("Invalid password!")
            sys.exit(1)

    operate.password = password
    if not operate.wallet_manager.exists(ledger_type=LedgerType.ETHEREUM):
        print("Creating the main wallet...")
        wallet, mnemonic = operate.wallet_manager.create(ledger_type=LedgerType.ETHEREUM)
        wallet.password = password
        print()
        print_box(f"Please save the mnemonic phrase for the main wallet:\n{', '.join(mnemonic)}", 0, '-')
        input("Press enter to continue...")
    else:
        wallet = operate.wallet_manager.load(ledger_type=LedgerType.ETHEREUM)

    manager = operate.service_manager()
    if len(manager.json) > 0:
        old_hash = manager.json[0]["hash"]
        if old_hash == template["hash"]:
            print(f'Loading service {template["hash"]}')
            service = manager.load_or_create(
                hash=template["hash"],
                service_template=template,
            )
        else:
            print(f"Updating service from {old_hash} to " + template["hash"])
            service = manager.update_service(
                old_hash=old_hash,
                new_hash=template["hash"],
                service_template=template,
            )
    else:
        print(f'Creating service {template["hash"]}')
        service = manager.load_or_create(
            hash=template["hash"],
            service_template=template,
        )

    for chain_id, configuration in service.chain_configs.items():
        chain_metadata = CHAIN_ID_TO_METADATA[int(chain_id)]
        chain_config = service.chain_configs[chain_id]
        chain_type = chain_config.ledger_config.chain
        ledger_api = wallet.ledger_api(
            chain_type=chain_type,
            rpc=chain_config.ledger_config.rpc,
        )

        chain_name, token = chain_metadata['name'], chain_metadata["token"]
        balance_str = wei_to_token(ledger_api.get_balance(wallet.crypto.address), token)
        print(
            f"[{chain_name}] Main wallet balance: {balance_str}",
        )
<<<<<<< HEAD
=======
        safe_exists = wallet.safes.get(chain_type) is not None
        required_balance = chain_metadata["firstTimeTopUp"] if not safe_exists else chain_metadata["operationalFundReq"]
>>>>>>> 631b8c7e
        print(
            f"[{chain_name}] Please make sure main wallet {wallet.crypto.address} has at least {wei_to_token(MASTER_WALLET_MIMIMUM_BALANCE, token)}",
        )
        spinner = Halo(
            text=f"[{chain_name}] Waiting for funds...",
            spinner="dots"
        )
        spinner.start()

        while ledger_api.get_balance(wallet.crypto.address) < MASTER_WALLET_MIMIMUM_BALANCE:
            time.sleep(1)

        spinner.succeed(f"[{chain_name}] Main wallet updated balance: {wei_to_token(ledger_api.get_balance(wallet.crypto.address), token)}.")
        print()

        if wallet.safes.get(chain_type) is not None:
            print(f"[{chain_name}] Safe already exists")
        else:
            print(f"[{chain_name}] Creating Safe")
            ledger_type = LedgerType.ETHEREUM
            wallet_manager = operate.wallet_manager
            wallet = wallet_manager.load(ledger_type=ledger_type)

            wallet.create_safe(  # pylint: disable=no-member
                chain_type=chain_type,
                rpc=chain_config.ledger_config.rpc,
            )
<<<<<<< HEAD
            print(f"[{chain_name}] Funding Safe")
            wallet.transfer(
                to=t.cast(str, wallet.safes[chain_type]),
                amount=int(MASTER_WALLET_MIMIMUM_BALANCE),
                chain_type=chain_type,
                from_safe=False,
                rpc=chain_config.ledger_config.rpc,
            )
=======
>>>>>>> 631b8c7e

        print_section(f"[{chain_name}] Set up the service in the Olas Protocol")

        address = wallet.safes[chain_type]
        print(
            f"[{chain_name}] Please make sure address {address} has at least {wei_to_token(MASTER_WALLET_MIMIMUM_BALANCE, token)}."
        )
        spinner = Halo(
            text=f"[{chain_name}] Waiting for funds...",
            spinner="dots",
        )
        spinner.start()

<<<<<<< HEAD
        while ledger_api.get_balance(address) < MASTER_WALLET_MIMIMUM_BALANCE:
            time.sleep(1)
=======
            while ledger_api.get_balance(address) < first_time_top_up:
                print(f"[{chain_name}] Funding Safe")
                wallet.transfer(
                    to=t.cast(str, wallet.safes[chain_type]),
                    amount=int(chain_metadata["firstTimeTopUp"]),
                    chain_type=chain_type,
                    from_safe=False,
                    rpc=chain_config.ledger_config.rpc,
                )
                time.sleep(1)
>>>>>>> 631b8c7e

        spinner.succeed(f"[{chain_name}] Safe updated balance: {wei_to_token(ledger_api.get_balance(address), token)}.")

        if chain_config.chain_data.user_params.use_staking:
            print(f"[{chain_name}] Please make sure address {address} has at least {wei_to_token(2 * COST_OF_BOND_STAKING, STAKED_BONDING_TOKEN)}")

            spinner = Halo(
                text=f"[{chain_name}] Waiting for {STAKED_BONDING_TOKEN}...",
                spinner="dots",
            )
            spinner.start()
            olas_address = OLAS[chain_type]
            while get_erc20_balance(ledger_api, olas_address, address) < 2 * COST_OF_BOND_STAKING:
                time.sleep(1)

            balance = get_erc20_balance(ledger_api, olas_address, address) / 10 ** 18
            spinner.succeed(f"[{chain_name}] Safe updated balance: {balance} {STAKED_BONDING_TOKEN}")


        if chain_metadata.get("usdcRequired", False):
            print(f"[{chain_name}] Please make sure address {address} has at least 10 USDC")

            spinner = Halo(
                text=f"[{chain_name}] Waiting for USDC...",
                spinner="dots",
            )
            spinner.start()

            while get_erc20_balance(ledger_api, USDC_ADDRESS, address) < USDC_REQUIRED:
                time.sleep(1)

            balance = get_erc20_balance(ledger_api, USDC_ADDRESS, address) / 10 ** 6
            spinner.succeed(f"[{chain_name}] Safe updated balance: {balance} USDC.")

        manager.deploy_service_onchain_from_safe_single_chain(
            hash=service.hash,
            chain_id=chain_id,
            fallback_staking_params=FALLBACK_STAKING_PARAMS,
        )
        manager.fund_service(hash=service.hash, chain_id=chain_id)

    safes = {
        ChainType.from_id(int(chain)).name.lower(): config.chain_data.multisig
        for chain, config in service.chain_configs.items()
    }
    home_chain_id = service.home_chain_id
    home_chain_type = ChainType.from_id(int(home_chain_id))
    target_staking_program_id = service.chain_configs[home_chain_id].chain_data.user_params.staking_program_id
    env_vars = {
        "SAFE_CONTRACT_ADDRESSES": json.dumps(safes, separators=(',', ':')),
        "TENDERLY_ACCESS_KEY": optimus_config.tenderly_access_key,
        "TENDERLY_ACCOUNT_SLUG": optimus_config.tenderly_account_slug,
        "TENDERLY_PROJECT_SLUG": optimus_config.tenderly_project_slug,
        "STAKING_TOKEN_CONTRACT_ADDRESS": STAKING[home_chain_type][target_staking_program_id],
    }
    apply_env_vars(env_vars)
    print("Skipping local deployment")
    service.deployment.build(use_docker=True, force=True, chain_id=home_chain_id)
    docker_compose_path = service.path / "deployment" / "docker-compose.yaml"
    add_volumes(docker_compose_path, str(OPERATE_HOME), "/data")
    service.deployment.start(use_docker=True)

    print()
    print_section("Running the service")


if __name__ == "__main__":
    main()<|MERGE_RESOLUTION|>--- conflicted
+++ resolved
@@ -70,30 +70,23 @@
         "name": "Optimism",
         "token": "ETH",
         "usdcRequired": False,
-<<<<<<< HEAD
-=======
-        "firstTimeTopUp": SUGGESTED_TOP_UP_DEFAULT * 5,
+        "firstTimeTopUp": SUGGESTED_TOP_UP_DEFAULT * 9,
         "operationalFundReq": SUGGESTED_TOP_UP_DEFAULT,
         "gasParams": {
-            "MAX_PRIORITY_FEE_PER_GAS": str(15_000),
-            "MAX_FEE_PER_GAS": str(1_000_000_000),
+            "MAX_PRIORITY_FEE_PER_GAS": str(150_000),
+            "MAX_FEE_PER_GAS": str(5_000_000_000),
         }
->>>>>>> 631b8c7e
     },
     8453: {
         "name": "Base",
         "token": "ETH",
-<<<<<<< HEAD
-        "usdcRequired": False,
-=======
-        "firstTimeTopUp": SUGGESTED_TOP_UP_DEFAULT * 5,
-        "operationalFundReq": SUGGESTED_TOP_UP_DEFAULT / 10,
+        "firstTimeTopUp": SUGGESTED_TOP_UP_DEFAULT * 10,
+        "operationalFundReq": SUGGESTED_TOP_UP_DEFAULT,
         "usdcRequired": False,
         "gasParams": {
             "MAX_PRIORITY_FEE_PER_GAS": str(150_000),
-            "MAX_FEE_PER_GAS": str(500_000_000),
+            "MAX_FEE_PER_GAS": str(5_000_000_000),
         }
->>>>>>> 631b8c7e
     },
 }
 
@@ -486,11 +479,8 @@
         print(
             f"[{chain_name}] Main wallet balance: {balance_str}",
         )
-<<<<<<< HEAD
-=======
-        safe_exists = wallet.safes.get(chain_type) is not None
+        safe_exists = wallet.safes[chain_type] is not None
         required_balance = chain_metadata["firstTimeTopUp"] if not safe_exists else chain_metadata["operationalFundReq"]
->>>>>>> 631b8c7e
         print(
             f"[{chain_name}] Please make sure main wallet {wallet.crypto.address} has at least {wei_to_token(MASTER_WALLET_MIMIMUM_BALANCE, token)}",
         )
@@ -518,17 +508,14 @@
                 chain_type=chain_type,
                 rpc=chain_config.ledger_config.rpc,
             )
-<<<<<<< HEAD
             print(f"[{chain_name}] Funding Safe")
             wallet.transfer(
                 to=t.cast(str, wallet.safes[chain_type]),
-                amount=int(MASTER_WALLET_MIMIMUM_BALANCE),
+                amount=int(chain_metadata["firstTimeTopUp"]),
                 chain_type=chain_type,
                 from_safe=False,
                 rpc=chain_config.ledger_config.rpc,
             )
-=======
->>>>>>> 631b8c7e
 
         print_section(f"[{chain_name}] Set up the service in the Olas Protocol")
 
@@ -542,21 +529,8 @@
         )
         spinner.start()
 
-<<<<<<< HEAD
-        while ledger_api.get_balance(address) < MASTER_WALLET_MIMIMUM_BALANCE:
-            time.sleep(1)
-=======
             while ledger_api.get_balance(address) < first_time_top_up:
-                print(f"[{chain_name}] Funding Safe")
-                wallet.transfer(
-                    to=t.cast(str, wallet.safes[chain_type]),
-                    amount=int(chain_metadata["firstTimeTopUp"]),
-                    chain_type=chain_type,
-                    from_safe=False,
-                    rpc=chain_config.ledger_config.rpc,
-                )
                 time.sleep(1)
->>>>>>> 631b8c7e
 
         spinner.succeed(f"[{chain_name}] Safe updated balance: {wei_to_token(ledger_api.get_balance(address), token)}.")
 
