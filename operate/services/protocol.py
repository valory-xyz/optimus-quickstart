#!/usr/bin/env python3
# -*- coding: utf-8 -*-
# ------------------------------------------------------------------------------
#
#   Copyright 2021-2024 Valory AG
#
#   Licensed under the Apache License, Version 2.0 (the "License");
#   you may not use this file except in compliance with the License.
#   You may obtain a copy of the License at
#
#       http://www.apache.org/licenses/LICENSE-2.0
#
#   Unless required by applicable law or agreed to in writing, software
#   distributed under the License is distributed on an "AS IS" BASIS,
#   WITHOUT WARRANTIES OR CONDITIONS OF ANY KIND, either express or implied.
#   See the License for the specific language governing permissions and
#   limitations under the License.
#
# ------------------------------------------------------------------------------
"""This module implements the onchain manager."""

import binascii
import contextlib
import io
import json
import logging
import tempfile
import time
import typing as t
from datetime import datetime
from enum import Enum
from pathlib import Path
from typing import Optional, Union

from aea.configurations.data_types import PackageType
from aea.crypto.base import Crypto, LedgerApi
from aea.helpers.base import IPFSHash, cd
from aea_ledger_ethereum.ethereum import EthereumCrypto
from autonomy.chain.base import registry_contracts
from autonomy.chain.config import ChainConfigs, ChainType, ContractConfigs
from autonomy.chain.constants import (
    GNOSIS_SAFE_PROXY_FACTORY_CONTRACT,
    GNOSIS_SAFE_SAME_ADDRESS_MULTISIG_CONTRACT,
    MULTISEND_CONTRACT,
)
from autonomy.chain.service import (
    get_agent_instances,
    get_delployment_payload,
    get_reuse_multisig_payload,
    get_service_info,
)
from autonomy.chain.tx import TxSettler
from autonomy.cli.helpers.chain import MintHelper as MintManager
from autonomy.cli.helpers.chain import OnChainHelper
from autonomy.cli.helpers.chain import ServiceHelper as ServiceManager
from eth_utils import to_bytes
from hexbytes import HexBytes

from operate.constants import (
    ON_CHAIN_INTERACT_RETRIES,
    ON_CHAIN_INTERACT_SLEEP,
    ON_CHAIN_INTERACT_TIMEOUT,
)
from operate.data import DATA_DIR
from operate.data.contracts.service_staking_token.contract import (
    ServiceStakingTokenContract,
)
from operate.types import ContractAddresses
from operate.utils.gnosis import (
    MultiSendOperation,
    NULL_ADDRESS,
    SafeOperation,
    hash_payload_to_hex,
    skill_input_hex_to_payload,
)
from operate.wallet.master import MasterWallet


ETHEREUM_ERC20 = "0xEeeeeEeeeEeEeeEeEeEeeEEEeeeeEeeeeeeeEEeE"


class StakingState(Enum):
    """Staking state enumeration for the staking."""

    UNSTAKED = 0
    STAKED = 1
    EVICTED = 2


class GnosisSafeTransaction:
    """Safe transaction"""

    def __init__(
        self,
        ledger_api: LedgerApi,
        crypto: Crypto,
        chain_type: ChainType,
        safe: str,
    ) -> None:
        """Initiliaze a Gnosis safe tx"""
        self.ledger_api = ledger_api
        self.crypto = crypto
        self.chain_type = chain_type
        self.safe = safe
        self._txs: t.List[t.Dict] = []
        self.tx: t.Optional[t.Dict] = None

    def add(self, tx: t.Dict) -> "GnosisSafeTransaction":
        """Add a transaction"""
        self._txs.append(tx)
        return self

    def build(self) -> t.Dict:
        """Build the transaction."""
        multisend_data = bytes.fromhex(
            registry_contracts.multisend.get_tx_data(
                ledger_api=self.ledger_api,
                contract_address=ContractConfigs.multisend.contracts[self.chain_type],
                multi_send_txs=self._txs,
            ).get("data")[2:]
        )
        safe_tx_hash = registry_contracts.gnosis_safe.get_raw_safe_transaction_hash(
            ledger_api=self.ledger_api,
            contract_address=self.safe,
            value=0,
            safe_tx_gas=0,
            to_address=ContractConfigs.multisend.contracts[self.chain_type],
            data=multisend_data,
            operation=SafeOperation.DELEGATE_CALL.value,
        ).get("tx_hash")[2:]
        payload_data = hash_payload_to_hex(
            safe_tx_hash=safe_tx_hash,
            ether_value=0,
            safe_tx_gas=0,
            to_address=ContractConfigs.multisend.contracts[self.chain_type],
            operation=SafeOperation.DELEGATE_CALL.value,
            data=multisend_data,
        )
        owner = self.ledger_api.api.to_checksum_address(self.crypto.address)
        tx_params = skill_input_hex_to_payload(payload=payload_data)
        safe_tx_bytes = binascii.unhexlify(tx_params["safe_tx_hash"])
        signatures = {
            owner: self.crypto.sign_message(
                message=safe_tx_bytes,
                is_deprecated_mode=True,
            )[2:]
        }
        tx = registry_contracts.gnosis_safe.get_raw_safe_transaction(
            ledger_api=self.ledger_api,
            contract_address=self.safe,
            sender_address=owner,
            owners=(owner,),  # type: ignore
            to_address=tx_params["to_address"],
            value=tx_params["ether_value"],
            data=tx_params["data"],
            safe_tx_gas=tx_params["safe_tx_gas"],
            signatures_by_owner=signatures,
            operation=SafeOperation.DELEGATE_CALL.value,
            nonce=self.ledger_api.api.eth.get_transaction_count(owner),
        )
        self.tx = self.crypto.sign_transaction(tx)
        return t.cast(t.Dict, self.tx)

    def settle(self) -> t.Dict:
        """Settle the transaction."""
        retries = 0
        deadline = datetime.now().timestamp() + ON_CHAIN_INTERACT_TIMEOUT
        while (
            retries < ON_CHAIN_INTERACT_RETRIES
            and datetime.now().timestamp() < deadline
        ):
            try:
                self.build()
                tx_digest = self.ledger_api.send_signed_transaction(self.tx)
            except Exception as e:  # pylint: disable=broad-except
                print(f"Error sending the safe tx: {e}")
                tx_digest = None

            if tx_digest is not None:
                receipt = self.ledger_api.api.eth.wait_for_transaction_receipt(
                    tx_digest
                )
                if receipt["status"] != 0:
                    return receipt
            time.sleep(ON_CHAIN_INTERACT_SLEEP)
        raise RuntimeError("Timeout while waiting for safe transaction to go through")


class StakingManager(OnChainHelper):
    """Helper class for staking a service."""

    def __init__(
        self,
        key: Path,
        chain_type: ChainType = ChainType.CUSTOM,
        password: Optional[str] = None,
    ) -> None:
        """Initialize object."""
        super().__init__(key=key, chain_type=chain_type, password=password)
        self.staking_ctr = t.cast(
            ServiceStakingTokenContract,
            ServiceStakingTokenContract.from_dir(
                directory=str(DATA_DIR / "contracts" / "service_staking_token")
            ),
        )

    def status(self, service_id: int, staking_contract: str) -> StakingState:
        """Is the service staked?"""
        return StakingState(
            self.staking_ctr.get_instance(
                ledger_api=self.ledger_api,
                contract_address=staking_contract,
            )
            .functions.getStakingState(service_id)
            .call()
        )

    def slots_available(self, staking_contract: str) -> bool:
        """Check if there are available slots on the staking contract"""
        instance = self.staking_ctr.get_instance(
            ledger_api=self.ledger_api,
            contract_address=staking_contract,
        )
        available = instance.functions.maxNumServices().call() - len(
            instance.functions.getServiceIds().call()
        )
        return available > 0

    def available_rewards(self, staking_contract: str) -> int:
        """Get the available staking rewards on the staking contract"""
        instance = self.staking_ctr.get_instance(
            ledger_api=self.ledger_api,
            contract_address=staking_contract,
        )
        available_rewards = instance.functions.availableRewards().call()
        return available_rewards

    def service_info(self, staking_contract: str, service_id: int) -> dict:
        """Get the service onchain info"""
        return self.staking_ctr.get_service_info(
            self.ledger_api,
            staking_contract,
            service_id,
        ).get("data")
 
    def agent_ids(self, staking_contract: str) -> t.List[int]:
        instance = self.staking_ctr.get_instance(
            ledger_api=self.ledger_api,
            contract_address=staking_contract,
        )
        return instance.functions.getAgentIds().call()

    def service_registry(self, staking_contract: str) -> str:
        instance = self.staking_ctr.get_instance(
            ledger_api=self.ledger_api,
            contract_address=staking_contract,
        )
        return instance.functions.serviceRegistry().call()

    def staking_token(self, staking_contract: str) -> str:
        instance = self.staking_ctr.get_instance(
            ledger_api=self.ledger_api,
            contract_address=staking_contract,
        )
        return instance.functions.stakingToken().call()

    def service_registry_token_utility(self, staking_contract: str) -> str:
        instance = self.staking_ctr.get_instance(
            ledger_api=self.ledger_api,
            contract_address=staking_contract,
        )
        return instance.functions.serviceRegistryTokenUtility().call()

    def min_staking_deposit(self, staking_contract: str) -> str:
        instance = self.staking_ctr.get_instance(
            ledger_api=self.ledger_api,
            contract_address=staking_contract,
        )
        return instance.functions.minStakingDeposit().call()

    def activity_checker(self, staking_contract: str) -> str:
        instance = self.staking_ctr.get_instance(
            ledger_api=self.ledger_api,
            contract_address=staking_contract,
        )
        return instance.functions.activityChecker().call()

    def check_staking_compatibility(
        self,
        service_id: int,
        staking_contract: str,
    ) -> None:
        """Check if service can be staked."""
        status = self.status(service_id, staking_contract)
        if status == StakingState.STAKED:
            raise ValueError("Service already staked")

        if status == StakingState.EVICTED:
            raise ValueError("Service is evicted")

        if not self.slots_available(staking_contract):
            raise ValueError("No sataking slots available.")

    def stake(
        self,
        service_id: int,
        service_registry: str,
        staking_contract: str,
    ) -> None:
        """Stake the service"""
        self.check_staking_compatibility(
            service_id=service_id, staking_contract=staking_contract
        )

        tx_settler = TxSettler(
            ledger_api=self.ledger_api,
            crypto=self.crypto,
            chain_type=self.chain_type,
            timeout=ON_CHAIN_INTERACT_TIMEOUT,
            retries=ON_CHAIN_INTERACT_RETRIES,
            sleep=ON_CHAIN_INTERACT_SLEEP,
        )

        # we make use of the ERC20 contract to build the approval transaction
        # since it has the same interface as ERC721 we might want to create
        # a ERC721 contract package
        def _build_approval_tx(  # pylint: disable=unused-argument
            *args: t.Any, **kargs: t.Any
        ) -> t.Dict:
            return registry_contracts.erc20.get_approve_tx(
                ledger_api=self.ledger_api,
                contract_address=service_registry,
                spender=staking_contract,
                sender=self.crypto.address,
                amount=service_id,
            )

        setattr(tx_settler, "build", _build_approval_tx)  # noqa: B010
        tx_settler.transact(
            method=lambda: {},
            contract="",
            kwargs={},
            dry_run=False,
        )

        def _build_staking_tx(  # pylint: disable=unused-argument
            *args: t.Any, **kargs: t.Any
        ) -> t.Dict:
            return self.ledger_api.build_transaction(
                contract_instance=self.staking_ctr.get_instance(
                    ledger_api=self.ledger_api,
                    contract_address=staking_contract,
                ),
                method_name="stake",
                method_args={"serviceId": service_id},
                tx_args={
                    "sender_address": self.crypto.address,
                },
                raise_on_try=True,
            )

        setattr(tx_settler, "build", _build_staking_tx)  # noqa: B010
        tx_settler.transact(
            method=lambda: {},
            contract="",
            kwargs={},
            dry_run=False,
        )

    def check_if_unstaking_possible(
        self,
        service_id: int,
        staking_contract: str,
    ) -> None:
        """Check unstaking availability"""
        if self.status(
            service_id=service_id, staking_contract=staking_contract
        ) not in {StakingState.STAKED, StakingState.EVICTED}:
            raise ValueError("Service not staked.")

        ts_start = t.cast(int, self.service_info(staking_contract, service_id)[3])
        available_rewards = t.cast(
            int,
            self.staking_ctr.available_rewards(self.ledger_api, staking_contract).get(
                "data"
            ),
        )
        minimum_staking_duration = t.cast(
            int,
            self.staking_ctr.get_min_staking_duration(
                self.ledger_api, staking_contract
            ).get("data"),
        )
        staked_duration = time.time() - ts_start
        if staked_duration < minimum_staking_duration and available_rewards > 0:
            raise ValueError("Service cannot be unstaked yet.")

    def unstake(self, service_id: int, staking_contract: str) -> None:
        """Unstake the service"""

        tx_settler = TxSettler(
            ledger_api=self.ledger_api,
            crypto=self.crypto,
            chain_type=self.chain_type,
            timeout=ON_CHAIN_INTERACT_TIMEOUT,
            retries=ON_CHAIN_INTERACT_RETRIES,
            sleep=ON_CHAIN_INTERACT_SLEEP,
        )

        def _build_unstaking_tx(  # pylint: disable=unused-argument
            *args: t.Any, **kargs: t.Any
        ) -> t.Dict:
            return self.ledger_api.build_transaction(
                contract_instance=self.staking_ctr.get_instance(
                    ledger_api=self.ledger_api,
                    contract_address=staking_contract,
                ),
                method_name="unstake",
                method_args={"serviceId": service_id},
                tx_args={
                    "sender_address": self.crypto.address,
                },
                raise_on_try=True,
            )

        setattr(tx_settler, "build", _build_unstaking_tx)  # noqa: B010
        tx_settler.transact(
            method=lambda: {},
            contract="",
            kwargs={},
            dry_run=False,
        )

    def get_stake_approval_tx_data(
        self,
        service_id: int,
        service_registry: str,
        staking_contract: str,
    ) -> bytes:
        """Get stake approval tx data."""
        self.check_staking_compatibility(
            service_id=service_id,
            staking_contract=staking_contract,
        )
        return registry_contracts.erc20.get_instance(
            ledger_api=self.ledger_api,
            contract_address=service_registry,
        ).encodeABI(
            fn_name="approve",
            args=[
                staking_contract,
                service_id,
            ],
        )

    def get_stake_tx_data(self, service_id: int, staking_contract: str) -> bytes:
        """Get stake approval tx data."""
        self.check_staking_compatibility(
            service_id=service_id,
            staking_contract=staking_contract,
        )
        return self.staking_ctr.get_instance(
            ledger_api=self.ledger_api,
            contract_address=staking_contract,
        ).encodeABI(
            fn_name="stake",
            args=[service_id],
        )

    def get_unstake_tx_data(self, service_id: int, staking_contract: str) -> bytes:
        """Unstake the service"""
        self.check_if_unstaking_possible(
            service_id=service_id,
            staking_contract=staking_contract,
        )
        return self.staking_ctr.get_instance(
            ledger_api=self.ledger_api,
            contract_address=staking_contract,
        ).encodeABI(
            fn_name="unstake",
            args=[service_id],
        )


class _ChainUtil:
    """On chain service management."""

    def __init__(
        self,
        rpc: str,
        wallet: MasterWallet,
        contracts: ContractAddresses,
        chain_type: t.Optional[ChainType] = None,
    ) -> None:
        """On chain manager."""
        self.rpc = rpc
        self.wallet = wallet
        self.contracts = contracts
        self.chain_type = chain_type or ChainType.CUSTOM

    def _patch(self) -> None:
        """Patch contract and chain config."""
        ChainConfigs.get(self.chain_type).rpc = self.rpc
        if self.chain_type != ChainType.CUSTOM:
            return

        for name, address in self.contracts.items():
            ContractConfigs.get(name=name).contracts[self.chain_type] = address

    @property
    def crypto(self) -> Crypto:
        """Load crypto object."""
        self._patch()
        _, crypto = OnChainHelper.get_ledger_and_crypto_objects(
            chain_type=self.chain_type,
            key=self.wallet.key_path,
            password=self.wallet.password,
        )
        return crypto

    @property
    def ledger_api(self) -> LedgerApi:
        """Load ledger api object."""
        self._patch()
        ledger_api, _ = OnChainHelper.get_ledger_and_crypto_objects(
            chain_type=self.chain_type,
            key=self.wallet.key_path,
            password=self.wallet.password,
        )
        return ledger_api

    def owner_of(self, token_id: int) -> str:
        """Get owner of a service."""
        self._patch()
        ledger_api, _ = OnChainHelper.get_ledger_and_crypto_objects(
            chain_type=self.chain_type
        )


    def info(self, token_id: int) -> t.Dict:
        """Get service info."""
        self._patch()
        ledger_api, _ = OnChainHelper.get_ledger_and_crypto_objects(
            chain_type=self.chain_type
        )
        (
            security_deposit,
            multisig_address,
            config_hash,
            threshold,
            max_agents,
            number_of_agent_instances,
            service_state,
            canonical_agents,
        ) = get_service_info(
            ledger_api=ledger_api,
            chain_type=self.chain_type,
            token_id=token_id,
        )
        instances = get_agent_instances(
            ledger_api=ledger_api,
            chain_type=self.chain_type,
            token_id=token_id,
        ).get("agentInstances", [])
        return dict(
            security_deposit=security_deposit,
            multisig=multisig_address,
            config_hash=config_hash.hex(),
            threshold=threshold,
            max_agents=max_agents,
            number_of_agent_instances=number_of_agent_instances,
            service_state=service_state,
            canonical_agents=canonical_agents,
            instances=instances,
        )


    def get_service_safe_owners(self, service_id: int) -> t.List[str]:
        """Get list of owners."""
        ledger_api, _ = OnChainHelper.get_ledger_and_crypto_objects(
            chain_type=self.chain_type
        )
        (
            _,
            multisig_address,
            _,
            _,
            _,
            _,
            _,
            _,
        ) = get_service_info(
            ledger_api=ledger_api,
            chain_type=self.chain_type,
            token_id=service_id,
        )
        return registry_contracts.gnosis_safe.get_owners(
            ledger_api=ledger_api,
            contract_address=multisig_address,
        ).get("owners", [])


    def swap(  # pylint: disable=too-many-arguments,too-many-locals
        self,
        service_id: int,
        multisig: str,
        owner_key: str,
        new_owner_address: str
    ) -> None:
        """Swap safe owner."""
        logging.info(f"Swapping safe for service {service_id} [{multisig}]...")
        self._patch()
        manager = ServiceManager(
            service_id=service_id,
            chain_type=self.chain_type,
            key=self.wallet.key_path,
            password=self.wallet.password,
            timeout=ON_CHAIN_INTERACT_TIMEOUT,
            retries=ON_CHAIN_INTERACT_RETRIES,
            sleep=ON_CHAIN_INTERACT_SLEEP,
        )
        with tempfile.TemporaryDirectory() as temp_dir:
            key_file = Path(temp_dir, "key.txt")
            key_file.write_text(owner_key, encoding="utf-8")
            owner_crypto = EthereumCrypto(private_key_path=str(key_file))
        owner_cryptos: t.List[EthereumCrypto] = [owner_crypto]
        owners = [
            manager.ledger_api.api.to_checksum_address(owner_crypto.address)
            for owner_crypto in owner_cryptos
        ]
        owner_to_swap = owners[0]
        multisend_txs = []
        txd = registry_contracts.gnosis_safe.get_swap_owner_data(
            ledger_api=manager.ledger_api,
            contract_address=multisig,
            old_owner=manager.ledger_api.api.to_checksum_address(owner_to_swap),
            new_owner=manager.ledger_api.api.to_checksum_address(
                new_owner_address
            ),
        ).get("data")
        multisend_txs.append(
            {
                "operation": MultiSendOperation.CALL,
                "to": multisig,
                "value": 0,
                "data": HexBytes(txd[2:]),
            }
        )
        multisend_txd = registry_contracts.multisend.get_tx_data(  # type: ignore
            ledger_api=manager.ledger_api,
            contract_address=ContractConfigs.multisend.contracts[self.chain_type],
            multi_send_txs=multisend_txs,
        ).get("data")
        multisend_data = bytes.fromhex(multisend_txd[2:])
        safe_tx_hash = registry_contracts.gnosis_safe.get_raw_safe_transaction_hash(
            ledger_api=manager.ledger_api,
            contract_address=multisig,
            to_address=ContractConfigs.multisend.contracts[self.chain_type],
            value=0,
            data=multisend_data,
            safe_tx_gas=0,
            operation=SafeOperation.DELEGATE_CALL.value,
        ).get("tx_hash")[2:]
        payload_data = hash_payload_to_hex(
            safe_tx_hash=safe_tx_hash,
            ether_value=0,
            safe_tx_gas=0,
            to_address=ContractConfigs.multisend.contracts[self.chain_type],
            data=multisend_data,
        )
        tx_params = skill_input_hex_to_payload(payload=payload_data)
        safe_tx_bytes = binascii.unhexlify(tx_params["safe_tx_hash"])
        owner_to_signature = {}
        for owner_crypto in owner_cryptos:
            signature = owner_crypto.sign_message(
                message=safe_tx_bytes,
                is_deprecated_mode=True,
            )
            owner_to_signature[
                manager.ledger_api.api.to_checksum_address(owner_crypto.address)
            ] = signature[2:]
        tx = registry_contracts.gnosis_safe.get_raw_safe_transaction(
            ledger_api=manager.ledger_api,
            contract_address=multisig,
            sender_address=owner_crypto.address,
            owners=tuple(owners),  # type: ignore
            to_address=tx_params["to_address"],
            value=tx_params["ether_value"],
            data=tx_params["data"],
            safe_tx_gas=tx_params["safe_tx_gas"],
            signatures_by_owner=owner_to_signature,
            operation=SafeOperation.DELEGATE_CALL.value,
        )
        stx = owner_crypto.sign_transaction(tx)
        tx_digest = manager.ledger_api.send_signed_transaction(stx)
        receipt = manager.ledger_api.api.eth.wait_for_transaction_receipt(tx_digest)
        if receipt["status"] != 1:
            raise RuntimeError("Error swapping owners")

    def staking_slots_available(self, staking_contract: str) -> bool:
        """Check if there are available slots on the staking contract"""
        self._patch()
        return StakingManager(
            key=self.wallet.key_path,
            password=self.wallet.password,
            chain_type=self.chain_type,
        ).slots_available(
            staking_contract=staking_contract,
        )

    def staking_rewards_available(self, staking_contract: str) -> bool:
        """Check if there are available staking rewards on the staking contract"""
        self._patch()
        available_rewards = StakingManager(
            key=self.wallet.key_path,
            password=self.wallet.password,
            chain_type=self.chain_type,
        ).available_rewards(
            staking_contract=staking_contract,
        )
        return available_rewards > 0

class OnChainManager(_ChainUtil):
    """On chain service management."""

    def mint(  # pylint: disable=too-many-arguments,too-many-locals
        self,
        package_path: Path,
        agent_id: int,
        number_of_slots: int,
        cost_of_bond: int,
        threshold: int,
        nft: Optional[Union[Path, IPFSHash]],
        update_token: t.Optional[int] = None,
        token: t.Optional[str] = None,
    ) -> t.Dict:
        """Mint service."""
        # TODO: Support for update
        self._patch()
        manager = MintManager(
            chain_type=self.chain_type,
            key=self.wallet.key_path,
            password=self.wallet.password,
            update_token=update_token,
            timeout=ON_CHAIN_INTERACT_TIMEOUT,
            retries=ON_CHAIN_INTERACT_RETRIES,
            sleep=ON_CHAIN_INTERACT_SLEEP,
        )

        # Prepare for minting
        (
            manager.load_package_configuration(
                package_path=package_path, package_type=PackageType.SERVICE
            )
            .load_metadata()
            .verify_nft(nft=nft)
            .verify_service_dependencies(agent_id=agent_id)
            .publish_metadata()
        )

        with tempfile.TemporaryDirectory() as temp, contextlib.redirect_stdout(
            io.StringIO()
        ):
            with cd(temp):
                kwargs = dict(
                    number_of_slots=number_of_slots,
                    cost_of_bond=cost_of_bond,
                    threshold=threshold,
                    token=token,
                )
                # TODO: Enable after consulting smart contracts team re a safe
                # being a service owner
                # if update_token is None:
                #     kwargs["owner"] = self.wallet.safe # noqa: F401
                method = (
                    manager.mint_service
                    if update_token is None
                    else manager.update_service
                )
                method(**kwargs)
                (metadata,) = Path(temp).glob("*.json")
                published = {
                    "token": int(Path(metadata).name.replace(".json", "")),
                    "metadata": json.loads(Path(metadata).read_text(encoding="utf-8")),
                }
        return published

    def activate(
        self,
        service_id: int,
        token: t.Optional[str] = None,
    ) -> None:
        """Activate service."""
        logging.info(f"Activating service {service_id}...")
        self._patch()
        with contextlib.redirect_stdout(io.StringIO()):
            ServiceManager(
                service_id=service_id,
                chain_type=self.chain_type,
                key=self.wallet.key_path,
                password=self.wallet.password,
                timeout=ON_CHAIN_INTERACT_TIMEOUT,
                retries=ON_CHAIN_INTERACT_RETRIES,
                sleep=ON_CHAIN_INTERACT_SLEEP,
            ).check_is_service_token_secured(
                token=token,
            ).activate_service()

    def register(
        self,
        service_id: int,
        instances: t.List[str],
        agents: t.List[int],
        token: t.Optional[str] = None,
    ) -> None:
        """Register instance."""
        logging.info(f"Registering service {service_id}...")
        with contextlib.redirect_stdout(io.StringIO()):
            ServiceManager(
                service_id=service_id,
                chain_type=self.chain_type,
                key=self.wallet.key_path,
                password=self.wallet.password,
                timeout=ON_CHAIN_INTERACT_TIMEOUT,
                retries=ON_CHAIN_INTERACT_RETRIES,
                sleep=ON_CHAIN_INTERACT_SLEEP,
            ).check_is_service_token_secured(
                token=token,
            ).register_instance(
                instances=instances,
                agent_ids=agents,
            )

    def deploy(
        self,
        service_id: int,
        reuse_multisig: bool = False,
        token: t.Optional[str] = None,
    ) -> None:
        """Deploy service."""
        logging.info(f"Deploying service {service_id}...")
        self._patch()
        with contextlib.redirect_stdout(io.StringIO()):
            ServiceManager(
                service_id=service_id,
                chain_type=self.chain_type,
                key=self.wallet.key_path,
                password=self.wallet.password,
                timeout=ON_CHAIN_INTERACT_TIMEOUT,
                retries=ON_CHAIN_INTERACT_RETRIES,
                sleep=ON_CHAIN_INTERACT_SLEEP,
            ).check_is_service_token_secured(
                token=token,
            ).deploy_service(
                reuse_multisig=reuse_multisig,
            )

    def terminate(self, service_id: int, token: t.Optional[str] = None) -> None:
        """Terminate service."""
        logging.info(f"Terminating service {service_id}...")
        self._patch()
        with contextlib.redirect_stdout(io.StringIO()):
            ServiceManager(
                service_id=service_id,
                chain_type=self.chain_type,
                key=self.wallet.key_path,
                password=self.wallet.password,
                timeout=ON_CHAIN_INTERACT_TIMEOUT,
                retries=ON_CHAIN_INTERACT_RETRIES,
                sleep=ON_CHAIN_INTERACT_SLEEP,
            ).check_is_service_token_secured(
                token=token,
            ).terminate_service()

    def unbond(self, service_id: int, token: t.Optional[str] = None) -> None:
        """Unbond service."""
        logging.info(f"Unbonding service {service_id}...")
        self._patch()
        with contextlib.redirect_stdout(io.StringIO()):
            ServiceManager(
                service_id=service_id,
                chain_type=self.chain_type,
                key=self.wallet.key_path,
                password=self.wallet.password,
                timeout=ON_CHAIN_INTERACT_TIMEOUT,
                retries=ON_CHAIN_INTERACT_RETRIES,
                sleep=ON_CHAIN_INTERACT_SLEEP,
            ).check_is_service_token_secured(
                token=token,
            ).unbond_service()

    def stake(
        self,
        service_id: int,
        service_registry: str,
        staking_contract: str,
    ) -> None:
        """Stake service."""
        self._patch()
        StakingManager(
            key=self.wallet.key_path,
            password=self.wallet.password,
            chain_type=self.chain_type,
        ).stake(
            service_id=service_id,
            service_registry=service_registry,
            staking_contract=staking_contract,
        )

    def unstake(self, service_id: int, staking_contract: str) -> None:
        """Unstake service."""
        self._patch()
        StakingManager(
            key=self.wallet.key_path,
            password=self.wallet.password,
            chain_type=self.chain_type,
        ).unstake(
            service_id=service_id,
            staking_contract=staking_contract,
        )

    def staking_status(self, service_id: int, staking_contract: str) -> StakingState:
        """Stake the service"""
        self._patch()
        return StakingManager(
            key=self.wallet.key_path,
            password=self.wallet.password,
            chain_type=self.chain_type,
        ).status(
            service_id=service_id,
            staking_contract=staking_contract,
        )


class EthSafeTxBuilder(_ChainUtil):
    """Safe Transaction builder."""

    def new_tx(self) -> GnosisSafeTransaction:
        """Create a new GnosisSafeTransaction instance."""
        safe = self.wallet.safes[self.chain_type]
        return GnosisSafeTransaction(
            ledger_api=self.ledger_api,
            crypto=self.crypto,
            chain_type=self.chain_type,
            safe=safe,
        )

    def get_mint_tx_data(  # pylint: disable=too-many-arguments
        self,
        package_path: Path,
        agent_id: int,
        number_of_slots: int,
        cost_of_bond: int,
        threshold: int,
        nft: Optional[Union[Path, IPFSHash]],
        update_token: t.Optional[int] = None,
        token: t.Optional[str] = None,
    ) -> t.Dict:
        """Build mint transaction."""
        # TODO: Support for update
        self._patch()
        manager = MintManager(
            chain_type=self.chain_type,
            key=self.wallet.key_path,
            password=self.wallet.password,
            update_token=update_token,
            timeout=ON_CHAIN_INTERACT_TIMEOUT,
            retries=ON_CHAIN_INTERACT_RETRIES,
            sleep=ON_CHAIN_INTERACT_SLEEP,
        )
        # Prepare for minting
        (
            manager.load_package_configuration(
                package_path=package_path, package_type=PackageType.SERVICE
            )
            .load_metadata()
            .verify_nft(nft=nft)
            #.verify_service_dependencies(agent_id=agent_id)  # TODO add this check once subgraph production indexes agent 25
            .publish_metadata()
        )
        instance = registry_contracts.service_manager.get_instance(
            ledger_api=self.ledger_api,
            contract_address=self.contracts["service_manager"],
        )

<<<<<<< HEAD
        safe = self.wallet.safes[self.chain_type]
        txd = instance.encodeABI(
            fn_name="create" if update_token is None else "update",
            args=[
                safe,
                token or ETHEREUM_ERC20,
                manager.metadata_hash,
                [agent_id],
                [[number_of_slots, cost_of_bond]],
                threshold,
            ],
        )
=======
        if update_token is None:
            txd = instance.encodeABI(
                fn_name="create",
                args=[
                    self.wallet.safe,
                    token or ETHEREUM_ERC20,
                    manager.metadata_hash,
                    [agent_id],
                    [[number_of_slots, cost_of_bond]],
                    threshold,
                ],
            )
        else:
            txd = instance.encodeABI(
                fn_name="update",
                args=[
                    token or ETHEREUM_ERC20,
                    manager.metadata_hash,
                    [agent_id],
                    [[number_of_slots, cost_of_bond]],
                    threshold,
                    update_token
                ],
            )            
>>>>>>> c54ab4b5

        return {
            "to": self.contracts["service_manager"],
            "data": txd[2:],
            "operation": MultiSendOperation.CALL,
            "value": 0,
        }

    def get_olas_approval_data(
        self,
        spender: str,
        amount: int,
        olas_contract: str,
    ) -> t.Dict:
        """Get activate tx data."""
        instance = registry_contracts.erc20.get_instance(
            ledger_api=self.ledger_api,
            contract_address=olas_contract,
        )
        txd = instance.encodeABI(
            fn_name="approve",
            args=[spender, amount],
        )
        return {
            "to": olas_contract,
            "data": txd[2:],
            "operation": MultiSendOperation.CALL,
            "value": 0,
        }

    def get_activate_data(self, service_id: int, cost_of_bond: int) -> t.Dict:
        """Get activate tx data."""
        instance = registry_contracts.service_manager.get_instance(
            ledger_api=self.ledger_api,
            contract_address=self.contracts["service_manager"],
        )
        txd = instance.encodeABI(
            fn_name="activateRegistration",
            args=[service_id],
        )
        safe = self.wallet.safes[self.chain_type]
        return {
            "from": safe,
            "to": self.contracts["service_manager"],
            "data": txd[2:],
            "operation": MultiSendOperation.CALL,
            "value": cost_of_bond,
        }

    def get_register_instances_data(
        self,
        service_id: int,
        instances: t.List[str],
        agents: t.List[int],
        cost_of_bond: int,
    ) -> t.Dict:
        """Get register instances tx data."""
        instance = registry_contracts.service_manager.get_instance(
            ledger_api=self.ledger_api,
            contract_address=self.contracts["service_manager"],
        )
        txd = instance.encodeABI(
            fn_name="registerAgents",
            args=[
                service_id,
                instances,
                agents,
            ],
        )
        safe = self.wallet.safes[self.chain_type]
        return {
            "from": safe,
            "to": self.contracts["service_manager"],
            "data": txd[2:],
            "operation": MultiSendOperation.CALL,
            "value": cost_of_bond,
        }

    def get_deploy_data(
        self,
        service_id: int,
        reuse_multisig: bool = False,
    ) -> t.Dict:
        """Get deploy tx data."""
        instance = registry_contracts.service_manager.get_instance(
            ledger_api=self.ledger_api,
            contract_address=self.contracts["service_manager"],
        )
        if reuse_multisig:
            _deployment_payload, error = get_reuse_multisig_payload(
                ledger_api=self.ledger_api,
                crypto=self.crypto,
                chain_type=self.chain_type,
                service_id=service_id,
            )
            if _deployment_payload is None:
                raise ValueError(error)
            deployment_payload = _deployment_payload
            gnosis_safe_multisig = ContractConfigs.get(
                GNOSIS_SAFE_SAME_ADDRESS_MULTISIG_CONTRACT.name
            ).contracts[self.chain_type]
        else:
            deployment_payload = get_delployment_payload()
            gnosis_safe_multisig = ContractConfigs.get(
                GNOSIS_SAFE_PROXY_FACTORY_CONTRACT.name
            ).contracts[self.chain_type]

        txd = instance.encodeABI(
            fn_name="deploy",
            args=[
                service_id,
                gnosis_safe_multisig,
                deployment_payload,
            ],
        )
        return {
            "to": self.contracts["service_manager"],
            "data": txd[2:],
            "operation": MultiSendOperation.CALL,
            "value": 0,
        }

    def get_deploy_data_from_safe(
        self,
        service_id: int,
        master_safe: str,
        reuse_multisig: bool = False,
    ) -> t.List[t.Dict[str, t.Any]]:
        """Get the deploy data instructions for a safe"""
        registry_instance = registry_contracts.service_manager.get_instance(
            ledger_api=self.ledger_api,
            contract_address=self.contracts["service_manager"],
        )
        approve_hash_message = None
        if reuse_multisig:
            _deployment_payload, approve_hash_message, error = get_reuse_multisig_from_safe_payload(
                ledger_api=self.ledger_api,
                chain_type=self.chain_type,
                service_id=service_id,
                master_safe=master_safe,
            )
            if _deployment_payload is None:
                raise ValueError(error)
            deployment_payload = _deployment_payload
            gnosis_safe_multisig = ContractConfigs.get(
                GNOSIS_SAFE_SAME_ADDRESS_MULTISIG_CONTRACT.name
            ).contracts[self.chain_type]
        else:
            deployment_payload = get_delployment_payload()
            gnosis_safe_multisig = ContractConfigs.get(
                GNOSIS_SAFE_PROXY_FACTORY_CONTRACT.name
            ).contracts[self.chain_type]

        deploy_data = registry_instance.encodeABI(
            fn_name="deploy",
            args=[
                service_id,
                gnosis_safe_multisig,
                deployment_payload,
            ],
        )
        deploy_message = {
            "to": self.contracts["service_manager"],
            "data": deploy_data[2:],
            "operation": MultiSendOperation.CALL,
            "value": 0,
        }
        if approve_hash_message is None:
            return [deploy_message]
        return [approve_hash_message, deploy_message]

    def get_terminate_data(self, service_id: int) -> t.Dict:
        """Get terminate tx data."""
        instance = registry_contracts.service_manager.get_instance(
            ledger_api=self.ledger_api,
            contract_address=self.contracts["service_manager"],
        )
        txd = instance.encodeABI(
            fn_name="terminate",
            args=[service_id],
        )
        return {
            "to": self.contracts["service_manager"],
            "data": txd[2:],
            "operation": MultiSendOperation.CALL,
            "value": 0,
        }

    def get_unbond_data(self, service_id: int) -> t.Dict:
        """Get unbond tx data."""
        instance = registry_contracts.service_manager.get_instance(
            ledger_api=self.ledger_api,
            contract_address=self.contracts["service_manager"],
        )
        txd = instance.encodeABI(
            fn_name="unbond",
            args=[service_id],
        )
        return {
            "to": self.contracts["service_manager"],
            "data": txd[2:],
            "operation": MultiSendOperation.CALL,
            "value": 0,
        }

    def get_staking_approval_data(
        self,
        service_id: int,
        service_registry: str,
        staking_contract: str,
    ) -> t.Dict:
        """Get staking approval data"""
        self._patch()
        txd = StakingManager(
            key=self.wallet.key_path,
            password=self.wallet.password,
            chain_type=self.chain_type,
        ).get_stake_approval_tx_data(
            service_id=service_id,
            service_registry=service_registry,
            staking_contract=staking_contract,
        )
        safe = self.wallet.safes[self.chain_type]
        return {
            "from": safe,
            "to": self.contracts["service_registry"],
            "data": txd[2:],
            "operation": MultiSendOperation.CALL,
            "value": 0,
        }

    def get_staking_data(
        self,
        service_id: int,
        staking_contract: str,
    ) -> t.Dict:
        """Get staking tx data"""
        self._patch()
        txd = StakingManager(
            key=self.wallet.key_path,
            password=self.wallet.password,
            chain_type=self.chain_type,
        ).get_stake_tx_data(
            service_id=service_id,
            staking_contract=staking_contract,
        )
        return {
            "to": staking_contract,
            "data": txd[2:],
            "operation": MultiSendOperation.CALL,
            "value": 0,
        }

    def get_unstaking_data(
        self,
        service_id: int,
        staking_contract: str,
    ) -> t.Dict:
        """Get unstaking tx data"""
        self._patch()
        txd = StakingManager(
            key=self.wallet.key_path,
            password=self.wallet.password,
            chain_type=self.chain_type,
        ).get_unstake_tx_data(
            service_id=service_id,
            staking_contract=staking_contract,
        )
        return {
            "to": staking_contract,
            "data": txd[2:],
            "operation": MultiSendOperation.CALL,
            "value": 0,
        }

    def staking_slots_available(self, staking_contract: str) -> bool:
        """Stake service."""
        self._patch()
        return StakingManager(
            key=self.wallet.key_path,
            password=self.wallet.password,
            chain_type=self.chain_type,
        ).slots_available(
            staking_contract=staking_contract,
        )

    def staking_status(self, service_id: int, staking_contract: str) -> StakingState:
        """Stake the service"""
        self._patch()
        return StakingManager(
            key=self.wallet.key_path,
            password=self.wallet.password,
            chain_type=self.chain_type,
        ).status(
            service_id=service_id,
            staking_contract=staking_contract,
        )

    def get_staking_params(self, staking_contract: str) -> t.Dict:
        """Get agent IDs for the staking contract"""
        self._patch()
        staking_manager = StakingManager(
            key=self.wallet.key_path,
            password=self.wallet.password,
            chain_type=self.chain_type,
        )
        agent_ids = staking_manager.agent_ids(
            staking_contract=staking_contract,
        )
        service_registry = staking_manager.service_registry(
            staking_contract=staking_contract,
        )
        staking_token = staking_manager.staking_token(
            staking_contract=staking_contract,
        )
        service_registry_token_utility = staking_manager.service_registry_token_utility(
            staking_contract=staking_contract,
        )
        min_staking_deposit = staking_manager.min_staking_deposit(
            staking_contract=staking_contract,
        )
        activity_checker = staking_manager.activity_checker(
            staking_contract=staking_contract,
        )

        return dict(
            agent_ids=agent_ids,
            service_registry=service_registry,
            staking_token=staking_token,
            service_registry_token_utility=service_registry_token_utility,
            min_staking_deposit=min_staking_deposit,
            activity_checker=activity_checker
        )

    def can_unstake(self, service_id: int, staking_contract: str) -> bool:
        """Can unstake the service?"""
        try:
            StakingManager(
                key=self.wallet.key_path,
                password=self.wallet.password,
                chain_type=self.chain_type,
            ).check_if_unstaking_possible(
                service_id=service_id,
                staking_contract=staking_contract,
            )
            return True
        except ValueError:
            return False

    def get_swap_data(self, service_id: int, multisig: str, owner_key: str) -> t.Dict:
        """Swap safe owner."""
        # TODO: Discuss implementation
        raise NotImplementedError()



def get_packed_signature_for_approved_hash(owners: t.Tuple[str]) -> bytes:
        """Get the packed signatures."""
        sorted_owners = sorted(owners, key=str.lower)
        signatures = b''
        for owner in sorted_owners:
            # Convert address to bytes and ensure it is 32 bytes long (left-padded with zeros)
            r_bytes = to_bytes(hexstr=owner[2:].rjust(64, '0'))

            # `s` as 32 zero bytes
            s_bytes = b'\x00' * 32

            # `v` as a single byte
            v_bytes = to_bytes(1)

            # Concatenate r, s, and v to form the packed signature
            packed_signature = r_bytes + s_bytes + v_bytes
            signatures += packed_signature

        return signatures


def get_reuse_multisig_from_safe_payload(  # pylint: disable=too-many-locals
    ledger_api: LedgerApi,
    chain_type: ChainType,
    service_id: int,
    master_safe: str,
) -> t.Tuple[Optional[str], Optional[t.Dict[str, t.Any]], Optional[str]]:
    """Reuse multisig."""
    _, multisig_address, _, threshold, *_ = get_service_info(
        ledger_api=ledger_api,
        chain_type=chain_type,
        token_id=service_id,
    )
    if multisig_address == NULL_ADDRESS:
        return None, None, "Cannot reuse multisig, No previous deployment exist!"

    multisend_address = ContractConfigs.get(MULTISEND_CONTRACT.name).contracts[
        chain_type
    ]
    multisig_instance = registry_contracts.gnosis_safe.get_instance(
        ledger_api=ledger_api,
        contract_address=multisig_address,
    )

    # Verify if the service was terminated properly or not
    old_owners = multisig_instance.functions.getOwners().call()
    if len(old_owners) != 1 or master_safe not in old_owners:
        return (
            None,
            None,
            "Service was not terminated properly, the service owner should be the only owner of the safe",
        )

    # Build multisend tx to add new instances as owners
    txs = []
    new_owners = t.cast(
        t.List[str],
        get_agent_instances(
            ledger_api=ledger_api,
            chain_type=chain_type,
            token_id=service_id,
        ).get("agentInstances"),
    )

    for _owner in new_owners:
        txs.append(
            {
                "to": multisig_address,
                "data": HexBytes(
                    bytes.fromhex(
                        multisig_instance.encodeABI(
                            fn_name="addOwnerWithThreshold",
                            args=[_owner, 1],
                        )[2:]
                    )
                ),
                "operation": MultiSendOperation.CALL,
                "value": 0,
            }
        )

    txs.append(
        {
            "to": multisig_address,
            "data": HexBytes(
                bytes.fromhex(
                    multisig_instance.encodeABI(
                        fn_name="removeOwner",
                        args=[new_owners[0], master_safe, 1],
                    )[2:]
                )
            ),
            "operation": MultiSendOperation.CALL,
            "value": 0,
        }
    )

    txs.append(
        {
            "to": multisig_address,
            "data": HexBytes(
                bytes.fromhex(
                    multisig_instance.encodeABI(
                        fn_name="changeThreshold",
                        args=[threshold],
                    )[2:]
                )
            ),
            "operation": MultiSendOperation.CALL,
            "value": 0,
        }
    )

    multisend_tx = registry_contracts.multisend.get_multisend_tx(
        ledger_api=ledger_api,
        contract_address=multisend_address,
        txs=txs,
    )
    signature_bytes = get_packed_signature_for_approved_hash(owners=(master_safe, ))

    safe_tx_hash = registry_contracts.gnosis_safe.get_raw_safe_transaction_hash(
        ledger_api=ledger_api,
        contract_address=multisig_address,
        to_address=multisend_address,
        value=multisend_tx["value"],
        data=multisend_tx["data"],
        operation=1,
    ).get("tx_hash")
    approve_hash_data = multisig_instance.encodeABI(
        fn_name="approveHash",
        args=[
            safe_tx_hash,
        ],
    )
    approve_hash_message = {
        "to": multisig_address,
        "data": approve_hash_data[2:],
        "operation": MultiSendOperation.CALL,
        "value": 0,
    }

    safe_exec_data = multisig_instance.encodeABI(
        fn_name="execTransaction",
        args=[
            multisend_address,  # to address
            multisend_tx["value"],  # value
            multisend_tx["data"],  # data
            1,  # operation
            0,  # safe tx gas
            0,  # bas gas
            0,  # safe gas price
            NULL_ADDRESS,  # gas token
            NULL_ADDRESS,  # refund receiver
            signature_bytes,  # signatures
        ],
    )
    payload = multisig_address + safe_exec_data[2:]
    return payload, approve_hash_message, None
<|MERGE_RESOLUTION|>--- conflicted
+++ resolved
@@ -242,7 +242,7 @@
             staking_contract,
             service_id,
         ).get("data")
- 
+
     def agent_ids(self, staking_contract: str) -> t.List[int]:
         instance = self.staking_ctr.get_instance(
             ledger_api=self.ledger_api,
@@ -983,25 +983,12 @@
             contract_address=self.contracts["service_manager"],
         )
 
-<<<<<<< HEAD
         safe = self.wallet.safes[self.chain_type]
-        txd = instance.encodeABI(
-            fn_name="create" if update_token is None else "update",
-            args=[
-                safe,
-                token or ETHEREUM_ERC20,
-                manager.metadata_hash,
-                [agent_id],
-                [[number_of_slots, cost_of_bond]],
-                threshold,
-            ],
-        )
-=======
         if update_token is None:
             txd = instance.encodeABI(
                 fn_name="create",
                 args=[
-                    self.wallet.safe,
+                    safe,
                     token or ETHEREUM_ERC20,
                     manager.metadata_hash,
                     [agent_id],
@@ -1020,8 +1007,7 @@
                     threshold,
                     update_token
                 ],
-            )            
->>>>>>> c54ab4b5
+            )
 
         return {
             "to": self.contracts["service_manager"],
