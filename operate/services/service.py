# -*- coding: utf-8 -*-
# ------------------------------------------------------------------------------
#
#   Copyright 2023 Valory AG
#
#   Licensed under the Apache License, Version 2.0 (the "License");
#   you may not use this file except in compliance with the License.
#   You may obtain a copy of the License at
#
#       http://www.apache.org/licenses/LICENSE-2.0
#
#   Unless required by applicable law or agreed to in writing, software
#   distributed under the License is distributed on an "AS IS" BASIS,
#   WITHOUT WARRANTIES OR CONDITIONS OF ANY KIND, either express or implied.
#   See the License for the specific language governing permissions and
#   limitations under the License.
#
# ------------------------------------------------------------------------------

"""Service as HTTP resource."""

import json
import os
import shutil
import subprocess  # nosec
import typing as t
from copy import copy, deepcopy
from dataclasses import dataclass
from pathlib import Path

from aea.configurations.constants import (
    DEFAULT_LEDGER,
    LEDGER,
    PRIVATE_KEY,
    PRIVATE_KEY_PATH_SCHEMA,
    SKILL,
)
from aea.configurations.data_types import PackageType
from aea.helpers.env_vars import apply_env_variables
from aea.helpers.yaml_utils import yaml_dump, yaml_load, yaml_load_all
from aea_cli_ipfs.ipfs_utils import IPFSTool
from autonomy.cli.helpers.deployment import run_deployment, stop_deployment
from autonomy.configurations.loader import load_service_config
from autonomy.deploy.base import BaseDeploymentGenerator
from autonomy.deploy.base import ServiceBuilder as BaseServiceBuilder
from autonomy.deploy.constants import (
    AGENT_KEYS_DIR,
    BENCHMARKS_DIR,
    DEFAULT_ENCODING,
    LOG_DIR,
    PERSISTENT_DATA_DIR,
    TM_STATE_DIR,
    VENVS_DIR,
)
from autonomy.deploy.generators.docker_compose.base import DockerComposeGenerator
from docker import from_env

from operate.constants import (
    DEPLOYMENT,
    DEPLOYMENT_JSON,
    DOCKER_COMPOSE_YAML,
    KEYS_JSON,
)
from operate.http.exceptions import NotAllowed
from operate.keys import Keys
from operate.resource import LocalResource
from operate.services.deployment_runner import run_host_deployment, stop_host_deployment
from operate.services.utils import tendermint

# pylint: disable=unused-import
from operate.types import (
    ChainConfig,
    ChainConfigs,
    ChainType,
    DeployedNodes,
    DeploymentConfig,
    DeploymentStatus,
    LedgerConfig,
    LedgerConfigs,
    LedgerType,
    OnChainData,
    OnChainState,
    OnChainUserParams,
    ServiceTemplate,
)


SAFE_CONTRACT_ADDRESS = "safe_contract_address"
ALL_PARTICIPANTS = "all_participants"
CONSENSUS_THRESHOLD = "consensus_threshold"
DELETE_PREFIX = "delete_"

# pylint: disable=no-member,redefined-builtin,too-many-instance-attributes

DUMMY_MULTISIG = "0xm"
NON_EXISTENT_TOKEN = -1


def mkdirs(build_dir: Path) -> None:
    """Build necessary directories."""
    build_dir.mkdir(exist_ok=True)
    for dir_path in [
        (PERSISTENT_DATA_DIR,),
        (PERSISTENT_DATA_DIR, LOG_DIR),
        (PERSISTENT_DATA_DIR, TM_STATE_DIR),
        (PERSISTENT_DATA_DIR, BENCHMARKS_DIR),
        (PERSISTENT_DATA_DIR, VENVS_DIR),
        (AGENT_KEYS_DIR,),
    ]:
        path = Path(build_dir, *dir_path)
        path.mkdir()
        try:
            os.chown(path, 1000, 1000)
        except (PermissionError, AttributeError):
            continue


def remove_service_network(service_name: str, force: bool = True) -> None:
    """Remove service network cache."""
    client = from_env()
    network_names = (
        f"deployment_service_{service_name}_localnet",
        f"abci_build_service_{service_name}_localnet",
    )
    for network in client.networks.list(greedy=True):
        if network.attrs["Name"] not in network_names:
            continue

        if force:
            for container in network.attrs["Containers"]:
                print(f"Killing {container}")
                client.api.kill(container=container)

        print("Deleting network: " + network.attrs["Name"])
        client.api.remove_network(net_id=network.attrs["Id"])


# TODO: Backport to autonomy
class ServiceBuilder(BaseServiceBuilder):
    """Service builder patch."""

    def try_update_ledger_params(self, chain: str, address: str) -> None:
        """Try to update the ledger params."""

        for override in deepcopy(self.service.overrides):
            (
                override,
                component_id,
                _,
            ) = self.service.process_metadata(
                configuration=override,
            )

            if (
                component_id.package_type == PackageType.CONNECTION
                and component_id.name == "ledger"
            ):
                ledger_connection_overrides = deepcopy(override)
                break
        else:
            return

        # TODO: Support for multiple overrides
        ledger_connection_overrides["config"]["ledger_apis"][chain]["address"] = address
        service_overrides = deepcopy(self.service.overrides)
        service_overrides = [
            override
            for override in service_overrides
            if override["public_id"] != str(component_id.public_id)
            or override["type"] != PackageType.CONNECTION.value
        ]

        ledger_connection_overrides["type"] = PackageType.CONNECTION.value
        ledger_connection_overrides["public_id"] = str(component_id.public_id)
        service_overrides.append(ledger_connection_overrides)
        self.service.overrides = service_overrides

    def try_update_runtime_params(
        self,
        multisig_address: t.Optional[str] = None,
        agent_instances: t.Optional[t.List[str]] = None,
        consensus_threshold: t.Optional[int] = None,
        service_id: t.Optional[int] = None,
    ) -> None:
        """Try and update setup parameters."""

        param_overrides: t.List[t.Tuple[str, t.Any]] = []
        if multisig_address is not None:
            param_overrides.append(
                (SAFE_CONTRACT_ADDRESS, multisig_address),
            )

        if agent_instances is not None:
            param_overrides.append(
                (ALL_PARTICIPANTS, agent_instances),
            )

        if consensus_threshold is not None:
            param_overrides.append(
                (CONSENSUS_THRESHOLD, consensus_threshold),
            )

        overrides = copy(self.service.overrides)
        for override in overrides:
            (
                override,
                component_id,
                has_multiple_overrides,
            ) = self.service.process_metadata(
                configuration=override,
            )

            if component_id.component_type.value == SKILL:
                self._try_update_setup_data(
                    data=param_overrides,
                    override=override,
                    skill_id=component_id.public_id,
                    has_multiple_overrides=has_multiple_overrides,
                )
                self._try_update_tendermint_params(
                    override=override,
                    skill_id=component_id.public_id,
                    has_multiple_overrides=has_multiple_overrides,
                )
                if service_id is not None:
                    override["models"]["params"]["args"][
                        "on_chain_service_id"
                    ] = service_id

            override["type"] = component_id.package_type.value
            override["public_id"] = str(component_id.public_id)

        self.service.overrides = overrides


class ServiceHelper:
    """Service config helper."""

    def __init__(self, path: Path) -> None:
        """Initialize object."""
        self.path = path
        self.config = load_service_config(service_path=path)

    def ledger_configs(self) -> "LedgerConfigs":
        """Get ledger configs."""
        ledger_configs = {}
        for override in self.config.overrides:
            override = apply_env_variables(override, env_variables=os.environ.copy())
            if (
                override["type"] == "connection"
                and "valory/ledger" in override["public_id"]
            ):
                for _chain_id, config in override["config"]["ledger_apis"].items():
                    chain = ChainType.from_id(cid=config["chain_id"])
                    ledger_configs[str(config["chain_id"])] = LedgerConfig(
                        rpc=config["address"],
                        chain=chain,
                        type=LedgerType.ETHEREUM,
                    )
        return ledger_configs

    def deployment_config(self) -> DeploymentConfig:
        """Returns deployment config."""
        return DeploymentConfig(self.config.json.get("deployment", {}))  # type: ignore


# TODO: Port back to open-autonomy
class HostDeploymentGenerator(BaseDeploymentGenerator):
    """Host deployment."""

    output_name: str = "runtime.json"
    deployment_type: str = "host"

    def generate_config_tendermint(self) -> "HostDeploymentGenerator":
        """Generate tendermint configuration."""
        tmhome = str(self.build_dir / "node")
        subprocess.run(  # pylint: disable=subprocess-run-check # nosec
            args=[
                str(
                    shutil.which("tendermint"),
                ),
                "--home",
                tmhome,
                "init",
            ],
            stdout=subprocess.PIPE,
            stderr=subprocess.PIPE,
        )

        # TODO: Dynamic port allocation
        params = {
            "TMHOME": tmhome,
            "TMSTATE": str(self.build_dir / "tm_state"),
            "P2P_LADDR": "tcp://localhost:26656",
            "RPC_LADDR": "tcp://localhost:26657",
            "PROXY_APP": "tcp://localhost:26658",
            "CREATE_EMPTY_BLOCKS": "true",
            "USE_GRPC": "false",
            "FLASK_APP": "tendermint:create_server",
        }
        (self.build_dir / "tendermint.json").write_text(
            json.dumps(params, indent=2),
            encoding="utf-8",
        )
        shutil.copy(
            tendermint.__file__.replace(".pyc", ".py"),
            self.build_dir / "tendermint.py",
        )
        return self

    def generate(
        self,
        image_version: t.Optional[str] = None,
        use_hardhat: bool = False,
        use_acn: bool = False,
    ) -> "HostDeploymentGenerator":
        """Generate agent and tendermint configurations"""
        agent = self.service_builder.generate_agent(agent_n=0)
        agent = {key: f"{value}" for key, value in agent.items()}
        (self.build_dir / "agent.json").write_text(
            json.dumps(agent, indent=2),
            encoding="utf-8",
        )
        return self

    def _populate_keys(self) -> None:
        """Populate the keys directory"""
        # TODO: Add multiagent support
        kp, *_ = t.cast(t.List[t.Dict[str, str]], self.service_builder.keys)
        key = kp[PRIVATE_KEY]
        ledger = kp.get(LEDGER, DEFAULT_LEDGER)
        keys_file = self.build_dir / PRIVATE_KEY_PATH_SCHEMA.format(ledger)
        keys_file.write_text(key, encoding=DEFAULT_ENCODING)

    def _populate_keys_multiledger(self) -> None:
        """Populate the keys directory with multiple set of keys"""

    def populate_private_keys(self) -> "DockerComposeGenerator":
        """Populate the private keys to the build directory for host mapping."""
        if self.service_builder.multiledger:
            self._populate_keys_multiledger()
        else:
            self._populate_keys()
        return self


@dataclass
class Deployment(LocalResource):
    """Deployment resource for a service."""

    status: DeploymentStatus
    nodes: DeployedNodes
    path: Path

    _file = "deployment.json"

    @staticmethod
    def new(path: Path) -> "Deployment":
        """
        Create a new deployment

        :param path: Path to service
        :return: Deployment object
        """
        deployment = Deployment(
            status=DeploymentStatus.CREATED,
            nodes=DeployedNodes(agent=[], tendermint=[]),
            path=path,
        )
        deployment.store()
        return deployment

    @classmethod
    def load(cls, path: Path) -> "Deployment":
        """Load a service"""
        return super().load(path)  # type: ignore

    # pylint: disable=too-many-locals
    def _build_docker(
        self,
        force: bool = True,
        _chain_id: str = "100",
    ) -> None:
        """Build docker deployment."""
        service = Service.load(path=self.path)
        # Remove network from cache if exists, this will raise an error
        # if the service is still running so we can do an early exit
        remove_service_network(
            service_name=service.helper.config.name,
            force=force,
        )

        build = self.path / DEPLOYMENT
        if build.exists() and not force:
            return
        if build.exists() and force:
            shutil.rmtree(build)
        mkdirs(build_dir=build)

        keys_file = self.path / KEYS_JSON
        keys_file.write_text(
            json.dumps(
                [
                    {
                        "address": key.address,
                        "private_key": key.private_key,
                        "ledger": key.ledger.name.lower(),
                    }
                    for key in service.keys
                ],
                indent=4,
            ),
            encoding="utf-8",
        )
        try:
            builder = ServiceBuilder.from_dir(
                path=service.service_path,
                keys_file=keys_file,
                number_of_agents=len(service.keys),
            )
            builder.deplopyment_type = DockerComposeGenerator.deployment_type
            builder.try_update_abci_connection_params()

            home_chain_data = service.chain_configs[service.home_chain_id]
            builder.try_update_runtime_params(
                multisig_address=home_chain_data.chain_data.multisig,
                agent_instances=home_chain_data.chain_data.instances,
                service_id=home_chain_data.chain_data.token,
                consensus_threshold=None,
            )
            for _chain, config in service.chain_configs.items():
                builder.try_update_ledger_params(
                    chain=config.ledger_config.chain.name.lower(),
                    address=config.ledger_config.rpc,
                )

            # build deployment
            (
                DockerComposeGenerator(
                    service_builder=builder,
                    build_dir=build.resolve(),
                    use_tm_testnet_setup=True,
                )
                .generate()
                .generate_config_tendermint()
                .write_config()
                .populate_private_keys()
            )
        except Exception as e:
            shutil.rmtree(build)
            raise e

        with (build / DOCKER_COMPOSE_YAML).open("r", encoding="utf-8") as stream:
            deployment = yaml_load(stream=stream)

        self.nodes = DeployedNodes(
            agent=[
                service for service in deployment["services"] if "_abci_" in service
            ],
            tendermint=[
                service for service in deployment["services"] if "_tm_" in service
            ],
        )

        _volumes = []
        for volume, mount in (
            service.helper.deployment_config().get("volumes", {}).items()
        ):
            (build / volume).mkdir(exist_ok=True)
            _volumes.append(f"./{volume}:{mount}:Z")

<<<<<<< HEAD
        # for node in deployment["services"]:
        #     if "abci" in node:
        #         deployment["services"][node]["volumes"].extend(_volumes)
        #         if (
        #             "SKILL_TRADER_ABCI_MODELS_PARAMS_ARGS_MECH_REQUEST_PRICE=0"
        #             in deployment["services"][node]["environment"]
        #         ):
        #             deployment["services"][node]["environment"].remove(
        #                 "SKILL_TRADER_ABCI_MODELS_PARAMS_ARGS_MECH_REQUEST_PRICE=0"
        #             )
        #             deployment["services"][node]["environment"].append(
        #                 "SKILL_TRADER_ABCI_MODELS_PARAMS_ARGS_MECH_REQUEST_PRICE=10000000000000000"
        #             )

        for service_name, service_data in deployment['services'].items():
            if 'abci' in service_name:
                # Access the volumes list in this service
                volumes = service_data.get('volumes', [])
                # Remove './data:/data:Z' if it's in the volumes list
                if './data:/data:Z' in volumes:
                    volumes.remove('./data:/data:Z')
=======
        # TO-DO: this is no longer valid because of the breaking change in v0.18.0, this is not required in optimus # noqa
        # for node in deployment["services"]: # noqa
        #     if "abci" in node: # noqa
        #         deployment["services"][node]["volumes"].extend(_volumes) # noqa
        #         if ( # noqa
        #             "SKILL_TRADER_ABCI_MODELS_PARAMS_ARGS_MECH_REQUEST_PRICE=0" # noqa
        #             in deployment["services"][node]["environment"] # noqa
        #         ): # noqa
        #             deployment["services"][node]["environment"].remove( # noqa
        #                 "SKILL_TRADER_ABCI_MODELS_PARAMS_ARGS_MECH_REQUEST_PRICE=0" # noqa
        #             ) # noqa
        #             deployment["services"][node]["environment"].append( # noqa
        #                 "SKILL_TRADER_ABCI_MODELS_PARAMS_ARGS_MECH_REQUEST_PRICE=10000000000000000" # noqa
        #             ) # noqa

        # temporary fix: remove extra volume
        for service_name, service_data in deployment["services"].items():
            if "abci" in service_name:
                # Access the volumes list in this service
                volumes = service_data.get("volumes", [])

                # Remove './data:/data:Z' if it's in the volumes list
                if "./data:/data:Z" in volumes:
                    volumes.remove("./data:/data:Z")
>>>>>>> a2533eec

        with (build / DOCKER_COMPOSE_YAML).open("w", encoding="utf-8") as stream:
            yaml_dump(data=deployment, stream=stream)

        self.status = DeploymentStatus.BUILT
        self.store()

    def _build_host(self, force: bool = True, chain_id: str = "100") -> None:
        """Build host depployment."""
        build = self.path / DEPLOYMENT
        if build.exists() and not force:
            return

        if build.exists() and force:
            stop_host_deployment(build_dir=build)
            shutil.rmtree(build)

        service = Service.load(path=self.path)
        if service.helper.config.number_of_agents > 1:
            raise RuntimeError(
                "Host deployment currently only supports single agent deployments"
            )

        chain_config = service.chain_configs[chain_id]
        ledger_config = chain_config.ledger_config
        chain_data = chain_config.chain_data

        keys_file = self.path / KEYS_JSON
        keys_file.write_text(
            json.dumps(
                [
                    {
                        "address": key.address,
                        "private_key": key.private_key,
                        "ledger": key.ledger.name.lower(),
                    }
                    for key in service.keys
                ],
                indent=4,
            ),
            encoding="utf-8",
        )
        try:
            builder = ServiceBuilder.from_dir(
                path=service.service_path,
                keys_file=keys_file,
                number_of_agents=len(service.keys),
            )
            builder.deplopyment_type = HostDeploymentGenerator.deployment_type
            builder.try_update_abci_connection_params()
            builder.try_update_runtime_params(
                multisig_address=chain_data.multisig,
                agent_instances=chain_data.instances,
                service_id=chain_data.token,
                consensus_threshold=None,
            )
            # TODO: Support for multiledger
            builder.try_update_ledger_params(
                chain=LedgerType(ledger_config.type).name.lower(),
                address=ledger_config.rpc,
            )

            (
                HostDeploymentGenerator(
                    service_builder=builder,
                    build_dir=build.resolve(),
                    use_tm_testnet_setup=True,
                )
                .generate_config_tendermint()
                .generate()
                .populate_private_keys()
            )

        except Exception as e:
            if build.exists():
                shutil.rmtree(build)
            raise e

        # Mech price patch.
        agent_vars = json.loads(Path(build, "agent.json").read_text(encoding="utf-8"))
        if "SKILL_TRADER_ABCI_MODELS_PARAMS_ARGS_MECH_REQUEST_PRICE" in agent_vars:
            agent_vars[
                "SKILL_TRADER_ABCI_MODELS_PARAMS_ARGS_MECH_REQUEST_PRICE"
            ] = "10000000000000000"
            Path(build, "agent.json").write_text(
                json.dumps(agent_vars, indent=4),
                encoding="utf-8",
            )

        self.status = DeploymentStatus.BUILT
        self.store()

    def build(
        self,
        use_docker: bool = False,
        force: bool = True,
        chain_id: str = "100",
    ) -> None:
        """
        Build a deployment

        :param use_docker: Use docker deployment
        :param force: Remove existing deployment and build a new one
        :return: Deployment object
        """
        if use_docker:
            return self._build_docker(force=force, _chain_id=chain_id)
        return self._build_host(force=force, chain_id=chain_id)

    def start(self, use_docker: bool = False) -> None:
        """Start the service"""
        if self.status != DeploymentStatus.BUILT:
            raise NotAllowed(
                f"The deployment is in {self.status}; It needs to be in {DeploymentStatus.BUILT} status"
            )

        self.status = DeploymentStatus.DEPLOYING
        self.store()

        try:
            if use_docker:
                run_deployment(build_dir=self.path / "deployment", detach=True)
            else:
                run_host_deployment(build_dir=self.path / "deployment")
        except Exception:
            self.status = DeploymentStatus.BUILT
            self.store()
            raise

        self.status = DeploymentStatus.DEPLOYED
        self.store()

    def stop(self, use_docker: bool = False, force: bool = False) -> None:
        """Stop the deployment."""
        if self.status != DeploymentStatus.DEPLOYED and not force:
            return

        self.status = DeploymentStatus.STOPPING
        self.store()

        if use_docker:
            stop_deployment(build_dir=self.path / "deployment")
        else:
            stop_host_deployment(build_dir=self.path / "deployment")

        self.status = DeploymentStatus.BUILT
        self.store()

    def delete(self) -> None:
        """Delete the deployment."""
        shutil.rmtree(self.path / "deployment")
        self.status = DeploymentStatus.DELETED
        self.store()


@dataclass
class Service(LocalResource):
    """Service class."""

    version: int
    hash: str
    keys: Keys
    home_chain_id: str
    chain_configs: ChainConfigs

    path: Path
    service_path: Path

    name: t.Optional[str] = None

    _helper: t.Optional[ServiceHelper] = None
    _deployment: t.Optional[Deployment] = None

    _file = "config.json"

    @classmethod
    def migrate_format(cls, path: Path) -> None:
        """Migrate the JSON file format if needed."""
        file_path = (
            path / Service._file
            if Service._file is not None and path.name != Service._file
            else path
        )

        with open(file_path, "r", encoding="utf-8") as file:
            data = json.load(file)

        if "version" in data:
            # Data is already in the new format
            return

        # Migrate from old format to new format
        new_data = {
            "version": 2,
            "hash": data.get("hash"),
            "keys": data.get("keys"),
            "home_chain_id": "100",  # Assuming a default value for home_chain_id
            "chain_configs": {
                "10": {
                    "ledger_config": {
                        "rpc": data.get("ledger_config", {}).get("rpc"),
                        "type": data.get("ledger_config", {}).get("type"),
                        "chain": data.get("ledger_config", {}).get("chain"),
                    },
                    "chain_data": {
                        "instances": data.get("chain_data", {}).get("instances", []),
                        "token": data.get("chain_data", {}).get("token"),
                        "multisig": data.get("chain_data", {}).get("multisig"),
                        "staked": data.get("chain_data", {}).get("staked", False),
                        "on_chain_state": data.get("chain_data", {}).get(
                            "on_chain_state", 3
                        ),
                        "user_params": {
                            "staking_program_id": "pearl_alpha",
                            "nft": data.get("chain_data", {})
                            .get("user_params", {})
                            .get("nft"),
                            "threshold": data.get("chain_data", {})
                            .get("user_params", {})
                            .get("threshold"),
                            "use_staking": data.get("chain_data", {})
                            .get("user_params", {})
                            .get("use_staking"),
                            "cost_of_bond": data.get("chain_data", {})
                            .get("user_params", {})
                            .get("cost_of_bond"),
                            "fund_requirements": data.get("chain_data", {})
                            .get("user_params", {})
                            .get("fund_requirements", {}),
                        },
                    },
                }
            },
            "service_path": data.get("service_path", ""),
            "name": data.get("name", ""),
        }

        with open(file_path, "w", encoding="utf-8") as file:
            json.dump(new_data, file, indent=2)

    @classmethod
    def load(cls, path: Path) -> "Service":
        """Load a service"""
        cls.migrate_format(path)
        return super().load(path)  # type: ignore

    @property
    def helper(self) -> ServiceHelper:
        """Get service helper."""
        if self._helper is None:
            self._helper = ServiceHelper(path=self.service_path)
        return t.cast(ServiceHelper, self._helper)

    @property
    def deployment(self) -> Deployment:
        """Load deployment object for the service."""
        if not (self.path / DEPLOYMENT_JSON).exists():
            self._deployment = Deployment.new(path=self.path)
        if self._deployment is None:
            self._deployment = Deployment.load(path=self.path)
        return t.cast(Deployment, self._deployment)

    # pylint: disable=too-many-locals
    @staticmethod
    def new(
        hash: str,
        keys: Keys,
        service_template: ServiceTemplate,
        storage: Path,
    ) -> "Service":
        """Create a new service."""
        path = storage / hash
        path.mkdir()
        service_path = Path(
            IPFSTool().download(
                hash_id=hash,
                target_dir=path,
            )
        )
        with (service_path / "service.yaml").open("r", encoding="utf-8") as fp:
            service_yaml, *_ = yaml_load_all(fp)

        ledger_configs = ServiceHelper(path=service_path).ledger_configs()

        chain_configs = {}
        for chain, config in service_template["configurations"].items():
            ledger_config = ledger_configs[chain]
            ledger_config.rpc = config["rpc"]

            chain_data = OnChainData(
                instances=[],
                token=NON_EXISTENT_TOKEN,
                multisig=DUMMY_MULTISIG,
                staked=False,
                on_chain_state=OnChainState.NON_EXISTENT,
                user_params=OnChainUserParams.from_json(dict(config)),
            )

            chain_configs[chain] = ChainConfig(
                ledger_config=ledger_config,
                chain_data=chain_data,
            )

        service = Service(
            version=2,  # TODO implement in appropriate place
            name=service_yaml["author"] + "/" + service_yaml["name"],
            hash=service_template["hash"],
            keys=keys,
            home_chain_id=service_template["home_chain_id"],
            chain_configs=chain_configs,
            path=service_path.parent,
            service_path=service_path,
        )
        service.store()
        return service

    def update_user_params_from_template(
        self, service_template: ServiceTemplate
    ) -> None:
        """Update user params from template."""
        for chain, config in service_template["configurations"].items():
            self.chain_configs[
                chain
            ].chain_data.user_params = OnChainUserParams.from_json(dict(config))
            self.chain_configs[chain].ledger_config.rpc = config.get("rpc", "")

        self.store()

    def delete(self) -> None:
        """Delete a service."""
        parent_directory = self.path.parent
        new_path = parent_directory / f"{DELETE_PREFIX}{self.path.name}"
        shutil.move(self.path, new_path)
        shutil.rmtree(new_path)<|MERGE_RESOLUTION|>--- conflicted
+++ resolved
@@ -469,29 +469,6 @@
             (build / volume).mkdir(exist_ok=True)
             _volumes.append(f"./{volume}:{mount}:Z")
 
-<<<<<<< HEAD
-        # for node in deployment["services"]:
-        #     if "abci" in node:
-        #         deployment["services"][node]["volumes"].extend(_volumes)
-        #         if (
-        #             "SKILL_TRADER_ABCI_MODELS_PARAMS_ARGS_MECH_REQUEST_PRICE=0"
-        #             in deployment["services"][node]["environment"]
-        #         ):
-        #             deployment["services"][node]["environment"].remove(
-        #                 "SKILL_TRADER_ABCI_MODELS_PARAMS_ARGS_MECH_REQUEST_PRICE=0"
-        #             )
-        #             deployment["services"][node]["environment"].append(
-        #                 "SKILL_TRADER_ABCI_MODELS_PARAMS_ARGS_MECH_REQUEST_PRICE=10000000000000000"
-        #             )
-
-        for service_name, service_data in deployment['services'].items():
-            if 'abci' in service_name:
-                # Access the volumes list in this service
-                volumes = service_data.get('volumes', [])
-                # Remove './data:/data:Z' if it's in the volumes list
-                if './data:/data:Z' in volumes:
-                    volumes.remove('./data:/data:Z')
-=======
         # TO-DO: this is no longer valid because of the breaking change in v0.18.0, this is not required in optimus # noqa
         # for node in deployment["services"]: # noqa
         #     if "abci" in node: # noqa
@@ -516,7 +493,6 @@
                 # Remove './data:/data:Z' if it's in the volumes list
                 if "./data:/data:Z" in volumes:
                     volumes.remove("./data:/data:Z")
->>>>>>> a2533eec
 
         with (build / DOCKER_COMPOSE_YAML).open("w", encoding="utf-8") as stream:
             yaml_dump(data=deployment, stream=stream)
