{
  "author": "Valory AG",
  "main": "electron/main.js",
  "name": "olas-operate-app",
  "productName": "Pearl",
  "version": "0.1.0-rc40",
  "dependencies": {
    "@ant-design/cssinjs": "^1.18.4",
    "@ant-design/icons": "^5.3.0",
    "@fontsource/inter": "^5.0.17",
    "adm-zip": "^0.5.12",
    "antd": "^5.14.0",
    "axios": "^1.7.2",
    "child_process": "^1.0.2",
    "cross-env": "^7.0.3",
    "dockerode": "^4.0.2",
    "dotenv": "^16.4.5",
    "electron-log": "^5.1.4",
    "electron-store": "^9.0.0",
    "electron-updater": "^6.1.8",
    "ethers": "5.7.2",
    "ethers-multicall": "^0.2.3",
    "lodash": "^4.17.21",
    "next": "^14.2.3",
    "ps-tree": "^1.2.0",
    "react": "^18.3.1",
    "react-dom": "^18.3.1",
    "sass": "^1.72.0",
    "styled-components": "^6.1.8",
    "sudo-prompt": "9.2.1",
    "usehooks-ts": "^2.14.0"
  },
  "devDependencies": {
    "@electron/notarize": "^2.3.0",
    "concurrently": "^8.2.2",
    "electron": "^30.0.6",
    "electron-builder": "^24.12.0",
    "eslint": "^8.56.0",
    "eslint-config-prettier": "^9.1.0",
    "eslint-plugin-prettier": "^5.1.3",
    "hardhat": "==2.17.1",
    "net": "^1.0.2",
    "prettier": "^3.2.5"
  },
  "scripts": {
    "build:frontend": "cd frontend && yarn build && rm -rf ../electron/.next && cp -r .next ../electron/.next && rm -rf ../electron/public && cp -r public ../electron/public",
    "dev:backend": "poetry run python operate/cli.py",
    "dev:frontend": "cd frontend && yarn dev",
    "dev:hardhat": "npx hardhat node",
    "install-deps": "yarn && concurrently \"yarn install:backend\" \"yarn install:frontend\" ",
    "install:backend": "poetry install --no-root",
    "install:frontend": "cd frontend && yarn",
    "lint:frontend": "cd frontend && yarn lint",
    "start:frontend": "cd frontend && yarn start",
    "test:frontend": "cd frontend && yarn test",
    "start": "electron .",
    "build": "rm -rf dist/ && electron-builder build"
<<<<<<< HEAD
  },
  "version": "0.1.0-rc45"
=======
  }
>>>>>>> f9332cd9
}<|MERGE_RESOLUTION|>--- conflicted
+++ resolved
@@ -55,10 +55,6 @@
     "test:frontend": "cd frontend && yarn test",
     "start": "electron .",
     "build": "rm -rf dist/ && electron-builder build"
-<<<<<<< HEAD
   },
   "version": "0.1.0-rc45"
-=======
-  }
->>>>>>> f9332cd9
 }