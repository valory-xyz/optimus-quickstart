--- conflicted
+++ resolved
@@ -224,17 +224,8 @@
     mainWindow.setSize(width, height);
   });
 
-<<<<<<< HEAD
   ipcMain.on('show-notification', (title, description) => {
-    showNotification(title, description);
-=======
-  ipcMain.on('notify-agent-running', () => {
-    if (!mainWindow.isVisible()) {
-      new Notification({
-        title: 'Your agent is now running!',
-      }).show();
-    }
->>>>>>> 46da83d2
+    showNotification(title, description || undefined);
   });
 
   mainWindow.webContents.on('did-fail-load', () => {
