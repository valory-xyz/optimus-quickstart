// Installation helpers.

const fs = require('fs');
const { spawnSync } = require('child_process');
const os = require('os');
const sudo = require('sudo-prompt');

const OperateDirectory = `${os.homedir()}/.operate`;
const OperateCmd = `${os.homedir()}/.operate/venv/bin/operate`;

const options = {
name: 'Olas Operate',
};

function runSync(command, options) {
  let process = spawnSync(command, options);
  return {
    error: process.error,
    stdout: process.stdout?.toString(),
    stderr: process.stderr?.toString(),
  };
}

function runSudo(command) {
    return sudo.exec(
        command,
        options,
        function(error, stdout, stderr) {
            return {
                error: error,
                stdout: stdout,
                stderr: stderr,
            }
        }
    );
}

function isBrewInstalledDarwin() {
    return runSync('brew', ['-v']);
}

function installBrewDarwin() {
    return runSync('/bin/bash', ['-c', '$(curl -fsSL https://raw.githubusercontent.com/Homebrew/install/HEAD/install.sh)'])
}

function isDockerInstalledDarwin() {
    return runSync('docker', ['--version']);
}

function installDockerDarwin() {
    return runSync('brew', ['install', 'docker'])
}

function isDockerInstalledUbuntu() {
    return runSync('docker', ['--version']);
}

function installDockerUbuntu() {

    // Add Docker's official GPG key:
    runSudo('apt-get update')
    runSudo('apt-get install ca-certificates curl')
    runSudo('install -m 0755 -d /etc/apt/keyrings')
    runSudo('curl -fsSL https://download.docker.com/linux/ubuntu/gpg -o /etc/apt/keyrings/docker.asc')
    runSudo('chmod a+r /etc/apt/keyrings/docker.asc')

    // Add the repository to Apt sources:
    runSudo('echo "deb [arch=$(dpkg --print-architecture) signed-by=/etc/apt/keyrings/docker.asc] https://download.docker.com/linux/ubuntu $(. /etc/os-release && echo "$VERSION_CODENAME") stable" | sudo tee /etc/apt/sources.list.d/docker.list > /dev/null')
    runSudo('apt-get update')

    // Install
    runSudo('apt-get install docker-ce docker-ce-cli containerd.io docker-buildx-plugin docker-compose-plugin')
}

function isPythonInstalledDarwin() {
  return runSync('/opt/homebrew/bin/python3.10', ['--version']);
}

function installPythonDarwin() {
  return runSync('/opt/homebrew/bin/brew', ['install', 'python@3.10']);
}

function createVirtualEnvDarwin(path) {
  return runSync('/opt/homebrew/bin/python3.10', ['-m', 'venv', path]);
}

function isPythonInstalledUbuntu() {
  return runSync('/usr/bin/python3.10', ['--version']);
}

function installPythonUbuntu() {
  return runSync('/usr/bin/apt', ['install', 'python3.10 ', 'python3.10-dev']);
}

function createVirtualEnvUbuntu(path) {
  return runSync('/usr/bin/python3.10', ['-m', 'venv', path]);
}

function installOperatePackage(path) {
  return runSync(`${path}/venv/bin/python3.10`, [
    '-m',
    'pip',
    'install',
    'git+https://github.com/valory-xyz/olas-operate-app.git@a2d203ad2d6c716a66a8d184ab77909b5ab22a85#egg=operate',
  ]);
}

function installOperateAppDarwin(path) {
  return new Promise((resolve, reject) => {
    fs.copyFile(
      `${path}/venv/bin/operate`,
      '/opt/homebrew/bin/operate',
      function (error, stdout, stderr) {
        resolve(!error);
      },
    );
  });
}

function installOperateAppUbuntu(path) {
  return new Promise((resolve, reject) => {
    fs.copyFile(
      `${path}/venv/bin/operate`,
      '/usr/local/bin',
      function (error, stdout, stderr) {
        resolve(!error);
      },
    );
  });
}

function createDirectory(path) {
  return new Promise((resolve, reject) => {
    fs.mkdir(path, { recursive: true }, (error) => {
      resolve(!error);
    });
  });
}

async function setupDarwin() {
<<<<<<< HEAD
    let installCheck
    // Brew installation check
    if (isBrewInstalledDarwin().error) {
        installCheck = installBrewDarwin()
        if (installCheck.error) {
            throw new Error(`Error: ${installCheck.error}; Stdout: ${installCheck.stdout}; Stderr: ${installCheck.stderr}`)
        }
    }

    // Docker installation check
    if (isDockerInstalledDarwin().error) {
        installCheck = installDockerDarwin()
        if (installCheck.error) {
            throw new Error(`Error: ${installCheck.error}; Stdout: ${installCheck.stdout}; Stderr: ${installCheck.stderr}`)
        }
    }

    // Python installation check
    if (isPythonInstalledDarwin().error) {
        installCheck = installPythonDarwin()
        if (installCheck.error) {
            throw new Error(`Error: ${installCheck.error}; Stdout: ${installCheck.stdout}; Stderr: ${installCheck.stderr}`)
        }
    }

    // Create required directories
    await createDirectory(`${OperateDirectory}`)
    await createDirectory(`${OperateDirectory}/temp`)

    // Create a virtual environment
    installCheck = createVirtualEnvDarwin(`${OperateDirectory}/venv`)
    if (installCheck.error) {
        throw new Error(`Error: ${installCheck.error}; Stdout: ${installCheck.stdout}; Stderr: ${installCheck.stderr}`)
    }

    // Install operate app
    installCheck = installOperatePackage(OperateDirectory)
    if (installCheck.error) {
        throw new Error(`Error: ${installCheck.error}; Stdout: ${installCheck.stdout}; Stderr: ${installCheck.stderr}`)
    }
    installCheck = installOperateAppDarwin(OperateDirectory)
=======
  let installCheck;
  // Python installation check
  if (isPythonInstalledDarwin().error) {
    installCheck = installPythonDarwin();
>>>>>>> 9e986255
    if (installCheck.error) {
      throw new Error(
        `Error: ${installCheck.error}; Stdout: ${installCheck.stdout}; Stderr: ${installCheck.stderr}`,
      );
    }
  }

  // Create required directories
  await createDirectory(`${OperateDirectory}`);
  await createDirectory(`${OperateDirectory}/temp`);

  // Create a virtual environment
  installCheck = createVirtualEnvDarwin(`${OperateDirectory}/venv`);
  if (installCheck.error) {
    throw new Error(
      `Error: ${installCheck.error}; Stdout: ${installCheck.stdout}; Stderr: ${installCheck.stderr}`,
    );
  }

  // Install operate app
  installCheck = installOperatePackage(OperateDirectory);
  if (installCheck.error) {
    throw new Error(
      `Error: ${installCheck.error}; Stdout: ${installCheck.stdout}; Stderr: ${installCheck.stderr}`,
    );
  }
  installCheck = installOperateAppDarwin(OperateDirectory);
  if (installCheck.error) {
    throw new Error(
      `Error: ${installCheck.error}; Stdout: ${installCheck.stdout}; Stderr: ${installCheck.stderr}`,
    );
  }
}

async function setupUbuntu() {
<<<<<<< HEAD

    // Docker installation check
    if (isDockerInstalledUbuntu().error) {
        installCheck = installDockerUbuntu()
        if (installCheck.error) {
            throw new Error(`Error: ${installCheck.error}; Stdout: ${installCheck.stdout}; Stderr: ${installCheck.stderr}`)
        }
    }

    // Python installation check
    if (!await isPythonInstalledUbuntu()) {
        console.log("Installing Python")
        if (!await installPythonUbuntu()) {
            throw new Error("Could not install python")
        }
    }

    // Create required directories
    await createDirectory(`${OperateDirectory}`)
    await createDirectory(`${OperateDirectory}/temp`)

    // Create a virtual environment
    installCheck = createVirtualEnvUbuntu(`${OperateDirectory}/venv`)
    if (installCheck.error) {
        throw new Error(`Error: ${installCheck.error}; Stdout: ${installCheck.stdout}; Stderr: ${installCheck.stderr}`)
=======
  // Python installation check
  if (!(await isPythonInstalledUbuntu())) {
    console.log('Installing Python');
    if (!(await installPythonUbuntu())) {
      throw new Error('Could not install python');
>>>>>>> 9e986255
    }
  }

  // Create required directories
  await createDirectory(`${OperateDirectory}`);
  await createDirectory(`${OperateDirectory}/temp`);

  // Create a virtual environment
  installCheck = createVirtualEnvUbuntu(`${OperateDirectory}/venv`);
  if (installCheck.error) {
    throw new Error(
      `Error: ${installCheck.error}; Stdout: ${installCheck.stdout}; Stderr: ${installCheck.stderr}`,
    );
  }

  // Install operate app
  installCheck = installOperatePackage(OperateDirectory);
  if (installCheck.error) {
    throw new Error(
      `Error: ${installCheck.error}; Stdout: ${installCheck.stdout}; Stderr: ${installCheck.stderr}`,
    );
  }
  installCheck = installOperateAppUbuntu(OperateDirectory);
  if (installCheck.error) {
    throw new Error(
      `Error: ${installCheck.error}; Stdout: ${installCheck.stdout}; Stderr: ${installCheck.stderr}`,
    );
  }
}

function isInstalled() {
  return fs.existsSync(OperateDirectory);
}

module.exports = {
  setupDarwin,
  setupUbuntu,
  isInstalled,
  OperateDirectory,
  OperateCmd,
};<|MERGE_RESOLUTION|>--- conflicted
+++ resolved
@@ -138,7 +138,6 @@
 }
 
 async function setupDarwin() {
-<<<<<<< HEAD
     let installCheck
     // Brew installation check
     if (isBrewInstalledDarwin().error) {
@@ -163,34 +162,6 @@
             throw new Error(`Error: ${installCheck.error}; Stdout: ${installCheck.stdout}; Stderr: ${installCheck.stderr}`)
         }
     }
-
-    // Create required directories
-    await createDirectory(`${OperateDirectory}`)
-    await createDirectory(`${OperateDirectory}/temp`)
-
-    // Create a virtual environment
-    installCheck = createVirtualEnvDarwin(`${OperateDirectory}/venv`)
-    if (installCheck.error) {
-        throw new Error(`Error: ${installCheck.error}; Stdout: ${installCheck.stdout}; Stderr: ${installCheck.stderr}`)
-    }
-
-    // Install operate app
-    installCheck = installOperatePackage(OperateDirectory)
-    if (installCheck.error) {
-        throw new Error(`Error: ${installCheck.error}; Stdout: ${installCheck.stdout}; Stderr: ${installCheck.stderr}`)
-    }
-    installCheck = installOperateAppDarwin(OperateDirectory)
-=======
-  let installCheck;
-  // Python installation check
-  if (isPythonInstalledDarwin().error) {
-    installCheck = installPythonDarwin();
->>>>>>> 9e986255
-    if (installCheck.error) {
-      throw new Error(
-        `Error: ${installCheck.error}; Stdout: ${installCheck.stdout}; Stderr: ${installCheck.stderr}`,
-      );
-    }
   }
 
   // Create required directories
@@ -221,7 +192,6 @@
 }
 
 async function setupUbuntu() {
-<<<<<<< HEAD
 
     // Docker installation check
     if (isDockerInstalledUbuntu().error) {
@@ -237,23 +207,6 @@
         if (!await installPythonUbuntu()) {
             throw new Error("Could not install python")
         }
-    }
-
-    // Create required directories
-    await createDirectory(`${OperateDirectory}`)
-    await createDirectory(`${OperateDirectory}/temp`)
-
-    // Create a virtual environment
-    installCheck = createVirtualEnvUbuntu(`${OperateDirectory}/venv`)
-    if (installCheck.error) {
-        throw new Error(`Error: ${installCheck.error}; Stdout: ${installCheck.stdout}; Stderr: ${installCheck.stderr}`)
-=======
-  // Python installation check
-  if (!(await isPythonInstalledUbuntu())) {
-    console.log('Installing Python');
-    if (!(await installPythonUbuntu())) {
-      throw new Error('Could not install python');
->>>>>>> 9e986255
     }
   }
 
