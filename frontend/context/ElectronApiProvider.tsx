import { get } from 'lodash';
import { createContext, PropsWithChildren } from 'react';

<<<<<<< HEAD
import { ElectronApi } from '@/types';

export const ElectronApiContext = createContext<ElectronApi>({
  closeApp: () => {},
  minimizeApp: () => {},
  setTrayIcon: () => {},
  ipcRenderer: {
    send: () => {},
    on: () => {},
    invoke: async () => {},
  },
  store: {
    store: async () => ({}),
    get: async () => {},
    set: async () => {},
    delete: async () => {},
  },
  setAppHeight: () => {},
  notifyAgentRunning: () => {},
=======
type ElectronApiContextProps = {
  setAppHeight?: (height: number) => void;
  closeApp?: () => void;
  minimizeApp?: () => void;
  showNotification?: (title: string, body?: string) => void;
};

export const ElectronApiContext = createContext<ElectronApiContextProps>({
  setAppHeight: undefined,
  closeApp: undefined,
  minimizeApp: undefined,
  showNotification: undefined,
>>>>>>> 01154472
});

export const ElectronApiProvider = ({ children }: PropsWithChildren) => {
  const getElectronApiFunction = (functionNameInWindow: string) => {
    if (typeof window === 'undefined') return;

    const fn = get(window, `electronAPI.${functionNameInWindow}`);
    if (!fn || typeof fn !== 'function') {
      throw new Error(
        `Function ${functionNameInWindow} not found in window.electronAPI`,
      );
    }

    return fn;
  };

  return (
    <ElectronApiContext.Provider
      value={{
        closeApp: getElectronApiFunction('closeApp'),
        minimizeApp: getElectronApiFunction('minimizeApp'),
<<<<<<< HEAD
        setTrayIcon: getElectronApiFunction('setTrayIcon'),
        ipcRenderer: {
          send: getElectronApiFunction('ipcRenderer.send'),
          on: getElectronApiFunction('ipcRenderer.on'),
          invoke: getElectronApiFunction('ipcRenderer.invoke'),
        },
        store: {
          store: getElectronApiFunction('store.store'),
          get: getElectronApiFunction('store.get'),
          set: getElectronApiFunction('store.set'),
          delete: getElectronApiFunction('store.delete'),
        },
        setAppHeight: getElectronApiFunction('setAppHeight'),
        notifyAgentRunning: getElectronApiFunction('notifyAgentRunning'),
=======
        showNotification: getElectronApiFunction('showNotification'),
>>>>>>> 01154472
      }}
    >
      {children}
    </ElectronApiContext.Provider>
  );
};<|MERGE_RESOLUTION|>--- conflicted
+++ resolved
@@ -1,8 +1,14 @@
 import { get } from 'lodash';
 import { createContext, PropsWithChildren } from 'react';
 
-<<<<<<< HEAD
 import { ElectronApi } from '@/types';
+
+type ElectronApiContextProps = {
+  setAppHeight?: (height: number) => void;
+  closeApp?: () => void;
+  minimizeApp?: () => void;
+  showNotification?: (title: string, body?: string) => void;
+};
 
 export const ElectronApiContext = createContext<ElectronApi>({
   closeApp: () => {},
@@ -21,20 +27,6 @@
   },
   setAppHeight: () => {},
   notifyAgentRunning: () => {},
-=======
-type ElectronApiContextProps = {
-  setAppHeight?: (height: number) => void;
-  closeApp?: () => void;
-  minimizeApp?: () => void;
-  showNotification?: (title: string, body?: string) => void;
-};
-
-export const ElectronApiContext = createContext<ElectronApiContextProps>({
-  setAppHeight: undefined,
-  closeApp: undefined,
-  minimizeApp: undefined,
-  showNotification: undefined,
->>>>>>> 01154472
 });
 
 export const ElectronApiProvider = ({ children }: PropsWithChildren) => {
@@ -56,7 +48,6 @@
       value={{
         closeApp: getElectronApiFunction('closeApp'),
         minimizeApp: getElectronApiFunction('minimizeApp'),
-<<<<<<< HEAD
         setTrayIcon: getElectronApiFunction('setTrayIcon'),
         ipcRenderer: {
           send: getElectronApiFunction('ipcRenderer.send'),
@@ -71,9 +62,7 @@
         },
         setAppHeight: getElectronApiFunction('setAppHeight'),
         notifyAgentRunning: getElectronApiFunction('notifyAgentRunning'),
-=======
         showNotification: getElectronApiFunction('showNotification'),
->>>>>>> 01154472
       }}
     >
       {children}
